/*******************************************************************************
 * Copyright (c) 2008-2015 The Khronos Group Inc.
 *
 * Permission is hereby granted, free of charge, to any person obtaining a
 * copy of this software and/or associated documentation files (the
 * "Materials"), to deal in the Materials without restriction, including
 * without limitation the rights to use, copy, modify, merge, publish,
 * distribute, sublicense, and/or sell copies of the Materials, and to
 * permit persons to whom the Materials are furnished to do so, subject to
 * the following conditions:
 *
 * The above copyright notice and this permission notice shall be included
 * in all copies or substantial portions of the Materials.
 *
 * MODIFICATIONS TO THIS FILE MAY MEAN IT NO LONGER ACCURATELY REFLECTS
 * KHRONOS STANDARDS. THE UNMODIFIED, NORMATIVE VERSIONS OF KHRONOS
 * SPECIFICATIONS AND HEADER INFORMATION ARE LOCATED AT
 *    https://www.khronos.org/registry/
 *
 * THE MATERIALS ARE PROVIDED "AS IS", WITHOUT WARRANTY OF ANY KIND,
 * EXPRESS OR IMPLIED, INCLUDING BUT NOT LIMITED TO THE WARRANTIES OF
 * MERCHANTABILITY, FITNESS FOR A PARTICULAR PURPOSE AND NONINFRINGEMENT.
 * IN NO EVENT SHALL THE AUTHORS OR COPYRIGHT HOLDERS BE LIABLE FOR ANY
 * CLAIM, DAMAGES OR OTHER LIABILITY, WHETHER IN AN ACTION OF CONTRACT,
 * TORT OR OTHERWISE, ARISING FROM, OUT OF OR IN CONNECTION WITH THE
 * MATERIALS OR THE USE OR OTHER DEALINGS IN THE MATERIALS.
 ******************************************************************************/

/* $Revision: 11928 $ on $Date: 2010-07-13 09:04:56 -0700 (Tue, 13 Jul 2010) $ */

/* cl_ext.h contains OpenCL extensions which don't have external */
/* (OpenGL, D3D) dependencies.                                   */

#ifndef __CL_EXT_H
#define __CL_EXT_H

#ifdef __cplusplus
extern "C" {
#endif

#ifdef __APPLE__
        #include <OpenCL/cl.h>
    #include <AvailabilityMacros.h>
#else
        #include <CL/cl.h>
#endif

/* cl_khr_fp16 extension - no extension #define since it has no functions  */
#define CL_DEVICE_HALF_FP_CONFIG                    0x1033

/* Memory object destruction
 *
 * Apple extension for use to manage externally allocated buffers used with cl_mem objects with CL_MEM_USE_HOST_PTR
 *
 * Registers a user callback function that will be called when the memory object is deleted and its resources 
 * freed. Each call to clSetMemObjectCallbackFn registers the specified user callback function on a callback 
 * stack associated with memobj. The registered user callback functions are called in the reverse order in 
 * which they were registered. The user callback functions are called and then the memory object is deleted 
 * and its resources freed. This provides a mechanism for the application (and libraries) using memobj to be 
 * notified when the memory referenced by host_ptr, specified when the memory object is created and used as 
 * the storage bits for the memory object, can be reused or freed.
 *
 * The application may not call CL api's with the cl_mem object passed to the pfn_notify.
 *
 * Please check for the "cl_APPLE_SetMemObjectDestructor" extension using clGetDeviceInfo(CL_DEVICE_EXTENSIONS)
 * before using.
 */
#define cl_APPLE_SetMemObjectDestructor 1
cl_int  CL_API_ENTRY clSetMemObjectDestructorAPPLE(  cl_mem /* memobj */, 
                                        void (* /*pfn_notify*/)( cl_mem /* memobj */, void* /*user_data*/), 
                                        void * /*user_data */ )             CL_EXT_SUFFIX__VERSION_1_0;  


/* Context Logging Functions
 *
 * The next three convenience functions are intended to be used as the pfn_notify parameter to clCreateContext().
 * Please check for the "cl_APPLE_ContextLoggingFunctions" extension using clGetDeviceInfo(CL_DEVICE_EXTENSIONS)
 * before using.
 *
 * clLogMessagesToSystemLog fowards on all log messages to the Apple System Logger 
 */
#define cl_APPLE_ContextLoggingFunctions 1
extern void CL_API_ENTRY clLogMessagesToSystemLogAPPLE(  const char * /* errstr */, 
                                            const void * /* private_info */, 
                                            size_t       /* cb */, 
                                            void *       /* user_data */ )  CL_EXT_SUFFIX__VERSION_1_0;

/* clLogMessagesToStdout sends all log messages to the file descriptor stdout */
extern void CL_API_ENTRY clLogMessagesToStdoutAPPLE(   const char * /* errstr */, 
                                          const void * /* private_info */, 
                                          size_t       /* cb */, 
                                          void *       /* user_data */ )    CL_EXT_SUFFIX__VERSION_1_0;

/* clLogMessagesToStderr sends all log messages to the file descriptor stderr */
extern void CL_API_ENTRY clLogMessagesToStderrAPPLE(   const char * /* errstr */, 
                                          const void * /* private_info */, 
                                          size_t       /* cb */, 
                                          void *       /* user_data */ )    CL_EXT_SUFFIX__VERSION_1_0;


/************************ 
* cl_khr_icd extension *                                                  
************************/
#define cl_khr_icd 1

/* cl_platform_info                                                        */
#define CL_PLATFORM_ICD_SUFFIX_KHR                  0x0920

/* Additional Error Codes                                                  */
#define CL_PLATFORM_NOT_FOUND_KHR                   -1001

extern CL_API_ENTRY cl_int CL_API_CALL
clIcdGetPlatformIDsKHR(cl_uint          /* num_entries */,
                       cl_platform_id * /* platforms */,
                       cl_uint *        /* num_platforms */);

typedef CL_API_ENTRY cl_int (CL_API_CALL *clIcdGetPlatformIDsKHR_fn)(
    cl_uint          /* num_entries */,
    cl_platform_id * /* platforms */,
    cl_uint *        /* num_platforms */);


/* Extension: cl_khr_image2D_buffer
 *
 * This extension allows a 2D image to be created from a cl_mem buffer without a copy.
 * The type associated with a 2D image created from a buffer in an OpenCL program is image2d_t.
 * Both the sampler and sampler-less read_image built-in functions are supported for 2D images
 * and 2D images created from a buffer.  Similarly, the write_image built-ins are also supported
 * for 2D images created from a buffer.
 *
 * When the 2D image from buffer is created, the client must specify the width,
 * height, image format (i.e. channel order and channel data type) and optionally the row pitch
 *
 * The pitch specified must be a multiple of CL_DEVICE_IMAGE_PITCH_ALIGNMENT pixels.
 * The base address of the buffer must be aligned to CL_DEVICE_IMAGE_BASE_ADDRESS_ALIGNMENT pixels.
 */
    
/*************************************
 * cl_khr_initalize_memory extension *
 *************************************/
    
#define CL_CONTEXT_MEMORY_INITIALIZE_KHR            0x2030
    
    
/**************************************
 * cl_khr_terminate_context extension *
 **************************************/
    
#define CL_DEVICE_TERMINATE_CAPABILITY_KHR          0x2031
#define CL_CONTEXT_TERMINATE_KHR                    0x2032

#define cl_khr_terminate_context 1
extern CL_API_ENTRY cl_int CL_API_CALL clTerminateContextKHR(cl_context /* context */) CL_EXT_SUFFIX__VERSION_1_2;

typedef CL_API_ENTRY cl_int (CL_API_CALL *clTerminateContextKHR_fn)(cl_context /* context */) CL_EXT_SUFFIX__VERSION_1_2;
    
    
/*
 * Extension: cl_khr_spir
 *
 * This extension adds support to create an OpenCL program object from a 
 * Standard Portable Intermediate Representation (SPIR) instance
 */

#define CL_DEVICE_SPIR_VERSIONS                     0x40E0
#define CL_PROGRAM_BINARY_TYPE_INTERMEDIATE         0x40E1


/******************************************
* cl_nv_device_attribute_query extension *
******************************************/
/* cl_nv_device_attribute_query extension - no extension #define since it has no functions */
#define CL_DEVICE_COMPUTE_CAPABILITY_MAJOR_NV       0x4000
#define CL_DEVICE_COMPUTE_CAPABILITY_MINOR_NV       0x4001
#define CL_DEVICE_REGISTERS_PER_BLOCK_NV            0x4002
#define CL_DEVICE_WARP_SIZE_NV                      0x4003
#define CL_DEVICE_GPU_OVERLAP_NV                    0x4004
#define CL_DEVICE_KERNEL_EXEC_TIMEOUT_NV            0x4005
#define CL_DEVICE_INTEGRATED_MEMORY_NV              0x4006

/*********************************
* cl_amd_device_memory_flags *
*********************************/
#define cl_amd_device_memory_flags 1
#define CL_MEM_USE_PERSISTENT_MEM_AMD       (1 << 6)        // Alloc from GPU's CPU visible heap

/* cl_device_info */
#define CL_DEVICE_MAX_ATOMIC_COUNTERS_EXT           0x4032

/*********************************
* cl_amd_device_attribute_query *
*********************************/
#define CL_DEVICE_PROFILING_TIMER_OFFSET_AMD        0x4036
#define CL_DEVICE_TOPOLOGY_AMD                      0x4037
#define CL_DEVICE_BOARD_NAME_AMD                    0x4038
#define CL_DEVICE_GLOBAL_FREE_MEMORY_AMD            0x4039
#define CL_DEVICE_SIMD_PER_COMPUTE_UNIT_AMD         0x4040
#define CL_DEVICE_SIMD_WIDTH_AMD                    0x4041
#define CL_DEVICE_SIMD_INSTRUCTION_WIDTH_AMD        0x4042
#define CL_DEVICE_WAVEFRONT_WIDTH_AMD               0x4043
#define CL_DEVICE_GLOBAL_MEM_CHANNELS_AMD           0x4044
#define CL_DEVICE_GLOBAL_MEM_CHANNEL_BANKS_AMD      0x4045
#define CL_DEVICE_GLOBAL_MEM_CHANNEL_BANK_WIDTH_AMD 0x4046
#define CL_DEVICE_LOCAL_MEM_SIZE_PER_COMPUTE_UNIT_AMD   0x4047
#define CL_DEVICE_LOCAL_MEM_BANKS_AMD               0x4048
#define CL_DEVICE_THREAD_TRACE_SUPPORTED_AMD        0x4049
#define CL_DEVICE_GFXIP_MAJOR_AMD                   0x404A
#define CL_DEVICE_GFXIP_MINOR_AMD                   0x404B
#define CL_DEVICE_AVAILABLE_ASYNC_QUEUES_AMD        0x404C
#define CL_DEVICE_PREFERRED_WORK_GROUP_SIZE_AMD     0x4030
#define CL_DEVICE_MAX_WORK_GROUP_SIZE_AMD           0x4031
#define CL_DEVICE_PREFERRED_CONSTANT_BUFFER_SIZE_AMD    0x4033
#define CL_DEVICE_PCIE_ID_AMD                       0x4034

typedef union
{
    struct { cl_uint type; cl_uint data[5]; } raw;
    struct { cl_uint type; cl_uchar unused[17]; cl_uchar bus; cl_uchar device; cl_uchar function; } pcie;
} cl_device_topology_amd;

#define CL_DEVICE_TOPOLOGY_TYPE_PCIE_AMD            1

/**************************
* cl_amd_offline_devices *
**************************/
#define CL_CONTEXT_OFFLINE_DEVICES_AMD              0x403F

/********************************
* cl_amd_bus_addressable_memory *
********************************/

/* cl_mem flag - bitfield */
#define CL_MEM_BUS_ADDRESSABLE_AMD               (1<<30)
#define CL_MEM_EXTERNAL_PHYSICAL_AMD             (1<<31)

#define CL_COMMAND_WAIT_SIGNAL_AMD                0x4080
#define CL_COMMAND_WRITE_SIGNAL_AMD               0x4081
#define CL_COMMAND_MAKE_BUFFERS_RESIDENT_AMD      0x4082

typedef struct _cl_bus_address_amd
{
    cl_ulong surface_bus_address;
    cl_ulong marker_bus_address;
} cl_bus_address_amd;

typedef CL_API_ENTRY cl_int
(CL_API_CALL * clEnqueueWaitSignalAMD_fn)( cl_command_queue /*command_queue*/,
                                           cl_mem /*mem_object*/,
                                           cl_uint /*value*/,
                                           cl_uint /*num_events*/,
                                           const cl_event * /*event_wait_list*/,
                                           cl_event * /*event*/) CL_EXT_SUFFIX__VERSION_1_2;

typedef CL_API_ENTRY cl_int
(CL_API_CALL * clEnqueueWriteSignalAMD_fn)( cl_command_queue /*command_queue*/,
                                            cl_mem /*mem_object*/,
                                            cl_uint /*value*/,
                                            cl_ulong /*offset*/,
                                            cl_uint /*num_events*/,
                                            const cl_event * /*event_list*/,
                                            cl_event * /*event*/) CL_EXT_SUFFIX__VERSION_1_2;

typedef CL_API_ENTRY cl_int
(CL_API_CALL * clEnqueueMakeBuffersResidentAMD_fn)( cl_command_queue /*command_queue*/,
                                                    cl_uint /*num_mem_objs*/,
                                                    cl_mem * /*mem_objects*/,
                                                    cl_bool /*blocking_make_resident*/,
                                                    cl_bus_address_amd * /*bus_addresses*/,
                                                    cl_uint /*num_events*/,
                                                    const cl_event * /*event_list*/,
                                                    cl_event * /*event*/) CL_EXT_SUFFIX__VERSION_1_2;

/**********************
* cl_amd_liquid_flash *
***********************/
#define cl_amd_liquid_flash 1

#define CL_COMMAND_READ_SSG_FILE_AMD 0x4083
#define CL_COMMAND_WRITE_SSG_FILE_AMD  0x4087

#define CL_INVALID_FILE_OBJECT_AMD 0x4084

typedef struct _cl_file_amd * cl_file_amd;

typedef cl_uint cl_file_flags_amd;
#define CL_FILE_READ_ONLY_AMD   (1 << 0)
#define CL_FILE_WRITE_ONLY_AMD  (1 << 1)
#define CL_FILE_READ_WRITE_AMD  (1 << 2)

typedef cl_uint cl_file_info_amd;
#define CL_FILE_BLOCK_SIZE_AMD 0x4085
#define CL_FILE_SIZE_AMD       0x4086

typedef CL_API_ENTRY cl_file_amd
(CL_API_CALL * clCreateSsgFileObjectAMD_fn)(cl_context /*context*/,
                                            cl_file_flags_amd /*flags*/,
                                            const wchar_t * /*file_name*/,
                                            cl_int * /*errcode_ret*/) CL_EXT_SUFFIX__VERSION_1_2;

typedef CL_API_ENTRY cl_int
(CL_API_CALL * clGetSsgFileObjectInfoAMD_fn)(cl_file_amd /* file */,
                                            cl_file_info_amd /* param_name */,
                                            size_t /* param_value_size */,
                                            void * /* param_value */,
                                            size_t * /* param_value_size_ret */) CL_EXT_SUFFIX__VERSION_1_2;

typedef CL_API_ENTRY cl_int
(CL_API_CALL * clRetainSsgFileObjectAMD_fn)( cl_file_amd /*file*/) CL_EXT_SUFFIX__VERSION_1_2;

typedef CL_API_ENTRY cl_int
(CL_API_CALL * clReleaseSsgFileObjectAMD_fn)( cl_file_amd /*file*/) CL_EXT_SUFFIX__VERSION_1_2;

typedef CL_API_ENTRY cl_int
(CL_API_CALL * clEnqueueReadSsgFileAMD_fn)(cl_command_queue /*command_queue*/,
                                           cl_mem /*buffer*/,
                                           cl_bool /*blocking_write*/,
                                           size_t /*buffer_offset*/,
                                           size_t /*cb*/,
                                           cl_file_amd /*file*/,
                                           size_t /*file_offset*/,
                                           cl_uint /*num_events_in_wait_list*/,
                                           const cl_event * /*event_wait_list*/,
                                           cl_event * /*event*/) CL_EXT_SUFFIX__VERSION_1_2;

typedef CL_API_ENTRY cl_int
(CL_API_CALL * clEnqueueWriteSsgFileAMD_fn)(cl_command_queue /*command_queue*/,
                                            cl_mem /*buffer*/,
                                            cl_bool /*blocking_read*/,
                                            size_t /*buffer_offset*/,
                                            size_t /*cb*/,
                                            cl_file_amd /*file*/,
                                            size_t /*file_offset*/,
                                            cl_uint /*num_events_in_wait_list*/,
                                            const cl_event * /*event_wait_list*/,
                                            cl_event * /*event*/) CL_EXT_SUFFIX__VERSION_1_2;

/*************************
* cl_amd_copy_buffer_p2p *
**************************/
#define CL_DEVICE_NUM_P2P_DEVICES_AMD 0x4088
#define CL_DEVICE_P2P_DEVICES_AMD 0x4089

#define cl_amd_copy_buffer_p2p 1

typedef CL_API_ENTRY cl_int
(CL_API_CALL * clEnqueueCopyBufferP2PAMD_fn)(cl_command_queue /*command_queue*/,
                                             cl_mem /*src_buffer*/,
                                             cl_mem /*dst_buffer*/,
                                             size_t /*src_offset*/,
                                             size_t /*dst_offset*/,
                                             size_t /*cb*/,
                                             cl_uint /*num_events_in_wait_list*/,
                                             const cl_event* /*event_wait_list*/,
                                             cl_event* /*event*/) CL_EXT_SUFFIX__VERSION_1_2;

/***********************************
* cl_amd_assembly_program extension *
***********************************/
#define cl_amd_assembly_program   1

typedef CL_API_ENTRY cl_program (CL_API_CALL * clCreateProgramWithAssemblyAMD_fn) (
    cl_context          /* context */,
    cl_uint             /* count */,
    const char**        /* strings */,
    const size_t*       /* lengths */,
    cl_int*             /* errcode_ret */) CL_EXT_SUFFIX__VERSION_1_2;

#ifdef CL_VERSION_2_0
/********************************
* cl_amd_planar_yuv *
********************************/
<<<<<<< HEAD

/* cl_mem flag - bitfield */
#define CL_YUV_IMAGE_Y_PLANE_AMD    0x0
#define CL_YUV_IMAGE_UV_PLANE_AMD   0x1

typedef CL_API_ENTRY cl_mem
(CL_API_CALL * clGetPlaneFromImageAMD_fn)(cl_context /*context*/,
                                          cl_mem     /*mem*/,
                                          cl_uint    /*plane*/,
                                          cl_int *   /*errcode_ret*/) CL_EXT_SUFFIX__VERSION_2_0;
#endif

// <amd_internal>
/***************************
* cl_amd_command_intercept *
***************************/
#define CL_CONTEXT_COMMAND_INTERCEPT_CALLBACK_AMD   0x403D
#define CL_QUEUE_COMMAND_INTERCEPT_ENABLE_AMD       (1ull << 63)
=======
>>>>>>> c0567561

/* cl_mem flag - bitfield */
#define CL_YUV_IMAGE_Y_PLANE_AMD    0x0
#define CL_YUV_IMAGE_UV_PLANE_AMD   0x1

typedef CL_API_ENTRY cl_mem
(CL_API_CALL * clGetPlaneFromImageAMD_fn)(cl_context /*context*/,
                                          cl_mem     /*mem*/,
                                          cl_uint    /*plane*/,
                                          cl_int *   /*errcode_ret*/) CL_EXT_SUFFIX__VERSION_2_0;
#endif

// <amd_internal>
/**************************
* cl_amd_command_queue_info *
**************************/
#define CL_QUEUE_THREAD_HANDLE_AMD                  0x403E

/*   cl_kernel_exec_info for DVR DOPP texture support   */
#define CL_KERNEL_EXEC_INFO_NEW_VCOP_AMD            0x4120
#define CL_KERNEL_EXEC_INFO_PFPA_VCOP_AMD           0x4121

/*************************
* cl_amd_object_metadata *
**************************/
#define cl_amd_object_metadata 1

typedef size_t cl_key_amd;

#define CL_INVALID_OBJECT_AMD    0x403A
#define CL_INVALID_KEY_AMD       0x403B
#define CL_PLATFORM_MAX_KEYS_AMD 0x403C

typedef CL_API_ENTRY cl_key_amd (CL_API_CALL * clCreateKeyAMD_fn)(
    cl_platform_id      /* platform */,
    void (CL_CALLBACK * /* destructor */)( void* /* old_value */),
    cl_int *            /* errcode_ret */) CL_API_SUFFIX__VERSION_1_1;

typedef CL_API_ENTRY cl_int (CL_API_CALL * clObjectGetValueForKeyAMD_fn)(
    void *               /* object */,
    cl_key_amd           /* key */,
    void **              /* ret_val */) CL_API_SUFFIX__VERSION_1_1;

typedef CL_API_ENTRY cl_int (CL_API_CALL * clObjectSetValueForKeyAMD_fn)(
    void *               /* object */,
    cl_key_amd           /* key */,
    void *               /* value */) CL_API_SUFFIX__VERSION_1_1;
// </amd_internal>

/*********************************
* cl_arm_printf extension
*********************************/
#define CL_PRINTF_CALLBACK_ARM                      0x40B0
#define CL_PRINTF_BUFFERSIZE_ARM                    0x40B1

#ifdef CL_VERSION_1_1
   /***********************************
    * cl_ext_device_fission extension *
    ***********************************/
    #define cl_ext_device_fission   1
    
    extern CL_API_ENTRY cl_int CL_API_CALL
    clReleaseDeviceEXT( cl_device_id /*device*/ ) CL_EXT_SUFFIX__VERSION_1_1; 
    
    typedef CL_API_ENTRY cl_int 
    (CL_API_CALL *clReleaseDeviceEXT_fn)( cl_device_id /*device*/ ) CL_EXT_SUFFIX__VERSION_1_1;

    extern CL_API_ENTRY cl_int CL_API_CALL
    clRetainDeviceEXT( cl_device_id /*device*/ ) CL_EXT_SUFFIX__VERSION_1_1; 
    
    typedef CL_API_ENTRY cl_int 
    (CL_API_CALL *clRetainDeviceEXT_fn)( cl_device_id /*device*/ ) CL_EXT_SUFFIX__VERSION_1_1;

    typedef cl_ulong  cl_device_partition_property_ext;
    extern CL_API_ENTRY cl_int CL_API_CALL
    clCreateSubDevicesEXT(  cl_device_id /*in_device*/,
                            const cl_device_partition_property_ext * /* properties */,
                            cl_uint /*num_entries*/,
                            cl_device_id * /*out_devices*/,
                            cl_uint * /*num_devices*/ ) CL_EXT_SUFFIX__VERSION_1_1;

    typedef CL_API_ENTRY cl_int 
    ( CL_API_CALL * clCreateSubDevicesEXT_fn)(  cl_device_id /*in_device*/,
                                                const cl_device_partition_property_ext * /* properties */,
                                                cl_uint /*num_entries*/,
                                                cl_device_id * /*out_devices*/,
                                                cl_uint * /*num_devices*/ ) CL_EXT_SUFFIX__VERSION_1_1;

    /* cl_device_partition_property_ext */
    #define CL_DEVICE_PARTITION_EQUALLY_EXT             0x4050
    #define CL_DEVICE_PARTITION_BY_COUNTS_EXT           0x4051
    #define CL_DEVICE_PARTITION_BY_NAMES_EXT            0x4052
    #define CL_DEVICE_PARTITION_BY_AFFINITY_DOMAIN_EXT  0x4053
    
    /* clDeviceGetInfo selectors */
    #define CL_DEVICE_PARENT_DEVICE_EXT                 0x4054
    #define CL_DEVICE_PARTITION_TYPES_EXT               0x4055
    #define CL_DEVICE_AFFINITY_DOMAINS_EXT              0x4056
    #define CL_DEVICE_REFERENCE_COUNT_EXT               0x4057
    #define CL_DEVICE_PARTITION_STYLE_EXT               0x4058
    
    /* clGetImageInfo enum */
    #define CL_IMAGE_BYTE_PITCH_AMD                     0x4059

    /* error codes */
    #define CL_DEVICE_PARTITION_FAILED_EXT              -1057
    #define CL_INVALID_PARTITION_COUNT_EXT              -1058
    #define CL_INVALID_PARTITION_NAME_EXT               -1059
    
    /* CL_AFFINITY_DOMAINs */
    #define CL_AFFINITY_DOMAIN_L1_CACHE_EXT             0x1
    #define CL_AFFINITY_DOMAIN_L2_CACHE_EXT             0x2
    #define CL_AFFINITY_DOMAIN_L3_CACHE_EXT             0x3
    #define CL_AFFINITY_DOMAIN_L4_CACHE_EXT             0x4
    #define CL_AFFINITY_DOMAIN_NUMA_EXT                 0x10
    #define CL_AFFINITY_DOMAIN_NEXT_FISSIONABLE_EXT     0x100
    
    /* cl_device_partition_property_ext list terminators */
    #define CL_PROPERTIES_LIST_END_EXT                  ((cl_device_partition_property_ext) 0)
    #define CL_PARTITION_BY_COUNTS_LIST_END_EXT         ((cl_device_partition_property_ext) 0)
    #define CL_PARTITION_BY_NAMES_LIST_END_EXT          ((cl_device_partition_property_ext) 0 - 1)

/*********************************
* cl_qcom_ext_host_ptr extension
*********************************/

#define CL_MEM_EXT_HOST_PTR_QCOM                  (1 << 29)

#define CL_DEVICE_EXT_MEM_PADDING_IN_BYTES_QCOM   0x40A0      
#define CL_DEVICE_PAGE_SIZE_QCOM                  0x40A1
#define CL_IMAGE_ROW_ALIGNMENT_QCOM               0x40A2
#define CL_IMAGE_SLICE_ALIGNMENT_QCOM             0x40A3
#define CL_MEM_HOST_UNCACHED_QCOM                 0x40A4
#define CL_MEM_HOST_WRITEBACK_QCOM                0x40A5
#define CL_MEM_HOST_WRITETHROUGH_QCOM             0x40A6
#define CL_MEM_HOST_WRITE_COMBINING_QCOM          0x40A7

typedef cl_uint                                   cl_image_pitch_info_qcom;

extern CL_API_ENTRY cl_int CL_API_CALL
clGetDeviceImageInfoQCOM(cl_device_id             device,
                         size_t                   image_width,
                         size_t                   image_height,
                         const cl_image_format   *image_format,
                         cl_image_pitch_info_qcom param_name,
                         size_t                   param_value_size,
                         void                    *param_value,
                         size_t                  *param_value_size_ret);

typedef struct _cl_mem_ext_host_ptr
{
    /* Type of external memory allocation. */
    /* Legal values will be defined in layered extensions. */
    cl_uint  allocation_type;
            
    /* Host cache policy for this external memory allocation. */
    cl_uint  host_cache_policy;

} cl_mem_ext_host_ptr;

/*********************************
* cl_qcom_ion_host_ptr extension
*********************************/

#define CL_MEM_ION_HOST_PTR_QCOM                  0x40A8

typedef struct _cl_mem_ion_host_ptr
{
    /* Type of external memory allocation. */
    /* Must be CL_MEM_ION_HOST_PTR_QCOM for ION allocations. */
    cl_mem_ext_host_ptr  ext_host_ptr;

    /* ION file descriptor */
    int                  ion_filedesc;
            
    /* Host pointer to the ION allocated memory */
    void*                ion_hostptr;

} cl_mem_ion_host_ptr;

#endif /* CL_VERSION_1_1 */

#if defined(CL_VERSION_1_2)

/******************************************
 * cl_img_yuv_image extension *
 ******************************************/

/* Image formats used in clCreateImage */
#define CL_NV21_IMG                                 0x40D0
#define CL_YV12_IMG                                 0x40D1

/******************************************
 * cl_img_cached_allocations extension *
 ******************************************/

/* Flag values used by clCreteBuffer */
#define CL_MEM_USE_UNCACHED_CPU_MEMORY_IMG         	(1 << 26)
#define CL_MEM_USE_CACHED_CPU_MEMORY_IMG           	(1 << 27)

/******************************************
 * cl_img_use_gralloc_ptr extension *
 ******************************************/

/* Flag values used by clCreteBuffer */
#define CL_MEM_USE_GRALLOC_PTR_IMG                 	(1 << 28)

/* To be used by clGetEventInfo: */
#define CL_COMMAND_ACQUIRE_GRALLOC_OBJECTS_IMG      0x40D2
#define CL_COMMAND_RELEASE_GRALLOC_OBJECTS_IMG      0x40D3

/* Error code from clEnqueueReleaseGrallocObjectsIMG */
#define CL_GRALLOC_RESOURCE_NOT_ACQUIRED_IMG        0x40D4

extern CL_API_ENTRY cl_int CL_API_CALL
clEnqueueAcquireGrallocObjectsIMG(cl_command_queue      /* command_queue */,
                                  cl_uint               /* num_objects */,
                                  const cl_mem *        /* mem_objects */,
                                  cl_uint               /* num_events_in_wait_list */,
                                  const cl_event *      /* event_wait_list */,
                                  cl_event *            /* event */) CL_EXT_SUFFIX__VERSION_1_2;

extern CL_API_ENTRY cl_int CL_API_CALL
clEnqueueReleaseGrallocObjectsIMG(cl_command_queue      /* command_queue */,
                                  cl_uint               /* num_objects */,
                                  const cl_mem *        /* mem_objects */,
                                  cl_uint               /* num_events_in_wait_list */,
                                  const cl_event *      /* event_wait_list */,
                                  cl_event *            /* event */) CL_EXT_SUFFIX__VERSION_1_2;

#endif /* CL_VERSION_1_2 */

#ifdef CL_VERSION_2_0
/*********************************
* cl_khr_subgroups extension
*********************************/
#define cl_khr_subgroups 1

/* cl_kernel_sub_group_info is declared in CL.h. */

/* cl_kernel_sub_group_info */
#define CL_KERNEL_MAX_SUB_GROUP_SIZE_FOR_NDRANGE_KHR	0x2033
#define CL_KERNEL_SUB_GROUP_COUNT_FOR_NDRANGE_KHR		0x2034

extern CL_API_ENTRY cl_int CL_API_CALL
clGetKernelSubGroupInfoKHR(cl_kernel /* in_kernel */,
						   cl_device_id /*in_device*/,
						   cl_kernel_sub_group_info /* param_name */,
						   size_t /*input_value_size*/,
						   const void * /*input_value*/,
						   size_t /*param_value_size*/,
						   void* /*param_value*/,
						   size_t* /*param_value_size_ret*/ ) CL_EXT_SUFFIX__VERSION_2_0_DEPRECATED;
						   
typedef CL_API_ENTRY cl_int
     ( CL_API_CALL * clGetKernelSubGroupInfoKHR_fn)(cl_kernel /* in_kernel */,
						      cl_device_id /*in_device*/,
						      cl_kernel_sub_group_info /* param_name */,
						      size_t /*input_value_size*/,
						      const void * /*input_value*/,
						      size_t /*param_value_size*/,
						      void* /*param_value*/,
						      size_t* /*param_value_size_ret*/ ) CL_EXT_SUFFIX__VERSION_2_0_DEPRECATED;
#endif /* CL_VERSION_2_0 */

#ifdef CL_VERSION_2_1
/*********************************
* cl_khr_priority_hints extension
*********************************/
#define cl_khr_priority_hints 1

typedef cl_uint  cl_queue_priority_khr;

/* cl_command_queue_properties */
#define CL_QUEUE_PRIORITY_KHR 0x1096

/* cl_queue_priority_khr */
#define CL_QUEUE_PRIORITY_HIGH_KHR (1<<0)
#define CL_QUEUE_PRIORITY_MED_KHR (1<<1)
#define CL_QUEUE_PRIORITY_LOW_KHR (1<<2)

#endif /* CL_VERSION_2_1 */

#ifdef CL_VERSION_2_1
/*********************************
* cl_khr_throttle_hints extension
*********************************/
#define cl_khr_throttle_hints 1

typedef cl_uint  cl_queue_throttle_khr;

/* cl_command_queue_properties */
#define CL_QUEUE_THROTTLE_KHR 0x1097

/* cl_queue_throttle_khr */
#define CL_QUEUE_THROTTLE_HIGH_KHR (1<<0)
#define CL_QUEUE_THROTTLE_MED_KHR (1<<1)
#define CL_QUEUE_THROTTLE_LOW_KHR (1<<2)

#endif /* CL_VERSION_2_1 */

#ifdef CL_VERSION_2_2
/*********************************
* cl_khr_subgroup_named_barrier
*********************************/
#define cl_khr_subgroup_named_barrier 1

/* cl_device_info */
#define CL_DEVICE_MAX_NAMED_BARRIER_COUNT_KHR       0x2035

#endif /* CL_VERSION_2_2 */

/**********************************
 * cl_arm_import_memory extension *
 **********************************/

#ifdef CL_VERSION_1_0

typedef intptr_t cl_import_properties_arm;

/* Default and valid proporties name for cl_arm_import_memory */
#define CL_IMPORT_TYPE_ARM                        0x40B2

/* Host process memory type default value for CL_IMPORT_TYPE_ARM property */
#define CL_IMPORT_TYPE_HOST_ARM                   0x40B3

/* DMA BUF memory type value for CL_IMPORT_TYPE_ARM property */
#define CL_IMPORT_TYPE_DMA_BUF_ARM                0x40B4

/* Secure DMA BUF memory type value for CL_IMPORT_TYPE_ARM property */
#define CL_IMPORT_TYPE_SECURE_ARM                 0x40B5

/* This extension adds a new function that allows for direct memory import into
 * OpenCL via the clImportMemoryARM function.
 *
 * Memory imported through this interface will be mapped into the device's page
 * tables directly, providing zero copy access. It will never fall back to copy
 * operations and aliased buffers.
 *
 * Types of memory supported for import are specified as additional extension
 * strings.
 *
 * This extension produces cl_mem allocations which are compatible with all other
 * users of cl_mem in the standard API.
 *
 * This extension maps pages with the same properties as the normal buffer creation
 * function clCreateBuffer.
 */
extern CL_API_ENTRY cl_mem CL_API_CALL
clImportMemoryARM( cl_context context,
                   cl_mem_flags flags,
                   const cl_import_properties_arm *properties,
                   void *memory,
                   size_t size,
                   cl_int *errcode_ret) CL_EXT_SUFFIX__VERSION_1_0;


#endif /* CL_VERSION_1_0 */

/******************************************
 * cl_arm_shared_virtual_memory extension *
 ******************************************/

#ifdef CL_VERSION_1_2

/* Used by clGetDeviceInfo */
#define CL_DEVICE_SVM_CAPABILITIES_ARM                  0x40B6

/* Used by clGetMemObjectInfo */
#define CL_MEM_USES_SVM_POINTER_ARM                     0x40B7

/* Used by clSetKernelExecInfoARM: */
#define CL_KERNEL_EXEC_INFO_SVM_PTRS_ARM                0x40B8
#define CL_KERNEL_EXEC_INFO_SVM_FINE_GRAIN_SYSTEM_ARM   0x40B9

/* To be used by clGetEventInfo: */
#define CL_COMMAND_SVM_FREE_ARM                         0x40BA
#define CL_COMMAND_SVM_MEMCPY_ARM                       0x40BB
#define CL_COMMAND_SVM_MEMFILL_ARM                      0x40BC
#define CL_COMMAND_SVM_MAP_ARM                          0x40BD
#define CL_COMMAND_SVM_UNMAP_ARM                        0x40BE

/* Flag values returned by clGetDeviceInfo with CL_DEVICE_SVM_CAPABILITIES_ARM as the param_name. */
#define CL_DEVICE_SVM_COARSE_GRAIN_BUFFER_ARM           (1 << 0)
#define CL_DEVICE_SVM_FINE_GRAIN_BUFFER_ARM             (1 << 1)
#define CL_DEVICE_SVM_FINE_GRAIN_SYSTEM_ARM             (1 << 2)
#define CL_DEVICE_SVM_ATOMICS_ARM                       (1 << 3)

/* Flag values used by clSVMAllocARM: */
#define CL_MEM_SVM_FINE_GRAIN_BUFFER_ARM                (1 << 10)
#define CL_MEM_SVM_ATOMICS_ARM                          (1 << 11)

typedef cl_bitfield cl_svm_mem_flags_arm;
typedef cl_uint     cl_kernel_exec_info_arm;
typedef cl_bitfield cl_device_svm_capabilities_arm;

extern CL_API_ENTRY void * CL_API_CALL
clSVMAllocARM(cl_context       /* context */,
              cl_svm_mem_flags_arm /* flags */,
              size_t           /* size */,
              cl_uint          /* alignment */) CL_EXT_SUFFIX__VERSION_1_2;

extern CL_API_ENTRY void CL_API_CALL
clSVMFreeARM(cl_context        /* context */,
             void *            /* svm_pointer */) CL_EXT_SUFFIX__VERSION_1_2;

extern CL_API_ENTRY cl_int CL_API_CALL
clEnqueueSVMFreeARM(cl_command_queue  /* command_queue */,
                    cl_uint           /* num_svm_pointers */,
                    void *[]          /* svm_pointers[] */,
                    void (CL_CALLBACK * /*pfn_free_func*/)(cl_command_queue /* queue */,
                                                           cl_uint          /* num_svm_pointers */,
                                                           void *[]         /* svm_pointers[] */,
                                                           void *           /* user_data */),
                    void *            /* user_data */,
                    cl_uint           /* num_events_in_wait_list */,
                    const cl_event *  /* event_wait_list */,
                    cl_event *        /* event */) CL_EXT_SUFFIX__VERSION_1_2;

extern CL_API_ENTRY cl_int CL_API_CALL
clEnqueueSVMMemcpyARM(cl_command_queue  /* command_queue */,
                      cl_bool           /* blocking_copy */,
                      void *            /* dst_ptr */,
                      const void *      /* src_ptr */,
                      size_t            /* size */,
                      cl_uint           /* num_events_in_wait_list */,
                      const cl_event *  /* event_wait_list */,
                      cl_event *        /* event */) CL_EXT_SUFFIX__VERSION_1_2;

extern CL_API_ENTRY cl_int CL_API_CALL
clEnqueueSVMMemFillARM(cl_command_queue  /* command_queue */,
                       void *            /* svm_ptr */,
                       const void *      /* pattern */,
                       size_t            /* pattern_size */,
                       size_t            /* size */,
                       cl_uint           /* num_events_in_wait_list */,
                       const cl_event *  /* event_wait_list */,
                       cl_event *        /* event */) CL_EXT_SUFFIX__VERSION_1_2;

extern CL_API_ENTRY cl_int CL_API_CALL
clEnqueueSVMMapARM(cl_command_queue  /* command_queue */,
                   cl_bool           /* blocking_map */,
                   cl_map_flags      /* flags */,
                   void *            /* svm_ptr */,
                   size_t            /* size */,
                   cl_uint           /* num_events_in_wait_list */,
                   const cl_event *  /* event_wait_list */,
                   cl_event *        /* event */) CL_EXT_SUFFIX__VERSION_1_2;

extern CL_API_ENTRY cl_int CL_API_CALL
clEnqueueSVMUnmapARM(cl_command_queue  /* command_queue */,
                     void *            /* svm_ptr */,
                     cl_uint           /* num_events_in_wait_list */,
                     const cl_event *  /* event_wait_list */,
                     cl_event *        /* event */) CL_EXT_SUFFIX__VERSION_1_2;

extern CL_API_ENTRY cl_int CL_API_CALL
clSetKernelArgSVMPointerARM(cl_kernel    /* kernel */,
                            cl_uint      /* arg_index */,
                            const void * /* arg_value */) CL_EXT_SUFFIX__VERSION_1_2;
extern CL_API_ENTRY cl_int CL_API_CALL
clSetKernelExecInfoARM(cl_kernel            /* kernel */,
                       cl_kernel_exec_info_arm  /* param_name */,
                       size_t               /* param_value_size */,
                       const void *         /* param_value */) CL_EXT_SUFFIX__VERSION_1_2;

#endif /* CL_VERSION_1_2 */

#ifdef __cplusplus
}
#endif


#endif /* __CL_EXT_H */<|MERGE_RESOLUTION|>--- conflicted
+++ resolved
@@ -369,27 +369,6 @@
 /********************************
 * cl_amd_planar_yuv *
 ********************************/
-<<<<<<< HEAD
-
-/* cl_mem flag - bitfield */
-#define CL_YUV_IMAGE_Y_PLANE_AMD    0x0
-#define CL_YUV_IMAGE_UV_PLANE_AMD   0x1
-
-typedef CL_API_ENTRY cl_mem
-(CL_API_CALL * clGetPlaneFromImageAMD_fn)(cl_context /*context*/,
-                                          cl_mem     /*mem*/,
-                                          cl_uint    /*plane*/,
-                                          cl_int *   /*errcode_ret*/) CL_EXT_SUFFIX__VERSION_2_0;
-#endif
-
-// <amd_internal>
-/***************************
-* cl_amd_command_intercept *
-***************************/
-#define CL_CONTEXT_COMMAND_INTERCEPT_CALLBACK_AMD   0x403D
-#define CL_QUEUE_COMMAND_INTERCEPT_ENABLE_AMD       (1ull << 63)
-=======
->>>>>>> c0567561
 
 /* cl_mem flag - bitfield */
 #define CL_YUV_IMAGE_Y_PLANE_AMD    0x0
