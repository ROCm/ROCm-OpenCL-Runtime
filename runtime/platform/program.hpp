--- conflicted
+++ resolved
@@ -140,12 +140,9 @@
   //! Return the program source code.
   const std::string& sourceCode() const { return sourceCode_; }
 
-<<<<<<< HEAD
-=======
   //! Return the program language.
   const Language language() const { return language_; }
 
->>>>>>> c0567561
   //! Append to source code.
   void appendToSource(const char* newCode) { sourceCode_.append(newCode); }
 
