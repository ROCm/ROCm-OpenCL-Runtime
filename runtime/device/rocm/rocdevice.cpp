//
// Copyright (c) 2008 Advanced Micro Devices, Inc. All rights reserved.
//

#ifndef WITHOUT_HSA_BACKEND

#include "platform/program.hpp"
#include "platform/kernel.hpp"
#include "os/os.hpp"
#include "utils/debug.hpp"
#include "utils/flags.hpp"
#include "utils/options.hpp"
#include "utils/versions.hpp"
#include "thread/monitor.hpp"
#include "CL/cl_ext.h"

#include "amdocl/cl_common.hpp"
#include "device/rocm/rocdevice.hpp"
#include "device/rocm/rocblit.hpp"
#include "device/rocm/rocvirtual.hpp"
#include "device/rocm/rocprogram.hpp"
#if defined(WITH_LIGHTNING_COMPILER) && ! defined(USE_COMGR_LIBRARY)
#include "driver/AmdCompiler.h"
#endif  // defined(WITH_LIGHTNING_COMPILER) && ! defined(USE_COMGR_LIBRARY)
#include "device/rocm/rocmemory.hpp"
#include "device/rocm/rocglinterop.hpp"
#ifdef WITH_AMDGPU_PRO
#include "pro/prodriver.hpp"
#endif
#include "platform/sampler.hpp"
#include "rochostcall.hpp"

#include <cstring>
#include <fstream>
#include <sstream>
#include <iostream>
#include <vector>
#include <algorithm>
#endif  // WITHOUT_HSA_BACKEND

#define OPENCL_VERSION_STR XSTR(OPENCL_MAJOR) "." XSTR(OPENCL_MINOR)
#define OPENCL_C_VERSION_STR XSTR(OPENCL_C_MAJOR) "." XSTR(OPENCL_C_MINOR)

#ifndef WITHOUT_HSA_BACKEND
namespace device {
extern const char* BlitSourceCode;
}

namespace roc {
amd::Device::Compiler* NullDevice::compilerHandle_;
bool roc::Device::isHsaInitialized_ = false;
hsa_agent_t roc::Device::cpu_agent_ = {0};
std::vector<hsa_agent_t> roc::Device::gpu_agents_;
const bool roc::Device::offlineDevice_ = false;
const bool roc::NullDevice::offlineDevice_ = true;
address Device::mg_sync_ = nullptr;

static HsaDeviceId getHsaDeviceId(hsa_agent_t device, uint32_t& pci_id) {
  if (HSA_STATUS_SUCCESS !=
      hsa_agent_get_info(device, (hsa_agent_info_t)HSA_AMD_AGENT_INFO_CHIP_ID, &pci_id)) {
    return HSA_INVALID_DEVICE_ID;
  }

  char agent_name[64] = {0};

  if (HSA_STATUS_SUCCESS != hsa_agent_get_info(device, HSA_AGENT_INFO_NAME, agent_name)) {
    return HSA_INVALID_DEVICE_ID;
  }

  if (strncmp(agent_name, "gfx", 3) != 0) {
    return HSA_INVALID_DEVICE_ID;
  }

  uint gfxipVersion = atoi(&agent_name[3]);
  if (gfxipVersion < 900 && GPU_VEGA10_ONLY) {
    return  HSA_INVALID_DEVICE_ID;
  }

  switch (gfxipVersion) {
    case 701:
      return HSA_HAWAII_ID;
    case 801:
      return HSA_CARRIZO_ID;
    case 802:
      return HSA_TONGA_ID;
    case 803:
      return HSA_FIJI_ID;
    case 900:
      return HSA_VEGA10_ID;
    case 901:
      return HSA_VEGA10_HBCC_ID;
    case 902:
      return HSA_RAVEN_ID;
    case 904:
      return HSA_VEGA12_ID;
    case 906:
      return HSA_VEGA20_ID;
    case 908:
      return HSA_MI100_ID;
    case 1000:
      return HSA_ARIEL_ID;
    case 1010:
      return HSA_NAVI10_ID;
    case 1011:
      return HSA_NAVI12_ID;
    case 1012:
      return HSA_NAVI14_ID;
    default:
      return HSA_INVALID_DEVICE_ID;
  }
}

bool NullDevice::create(const AMDDeviceInfo& deviceInfo) {
  online_ = false;
  deviceInfo_ = deviceInfo;
  // Mark the device as GPU type
  info_.type_ = CL_DEVICE_TYPE_GPU;
  info_.vendorId_ = 0x1002;

  settings_ = new Settings();
  roc::Settings* hsaSettings = static_cast<roc::Settings*>(settings_);
  if ((hsaSettings == nullptr) || !hsaSettings->create(false, deviceInfo_.gfxipVersion_)) {
    LogError("Error creating settings for nullptr HSA device");
    return false;
  }

  if (!ValidateComgr()) {
    LogError("Code object manager initialization failed!");
    return false;
  }

  // Report the device name
  ::strcpy(info_.name_, "AMD HSA Device");
  info_.extensions_ = getExtensionString();
  info_.maxWorkGroupSize_ = hsaSettings->maxWorkGroupSize_;
  ::strcpy(info_.vendor_, "Advanced Micro Devices, Inc.");
  info_.oclcVersion_ = "OpenCL C " OPENCL_C_VERSION_STR " ";
  info_.spirVersions_ = "";
  strcpy(info_.driverVersion_, "1.0 Provisional (hsa)");
  info_.version_ = "OpenCL " OPENCL_VERSION_STR " ";
  return true;
}

Device::Device(hsa_agent_t bkendDevice)
    : mapCacheOps_(nullptr)
    , mapCache_(nullptr)
    , _bkendDevice(bkendDevice)
    , gpuvm_segment_max_alloc_(0)
    , alloc_granularity_(0)
    , context_(nullptr)
    , xferQueue_(nullptr)
    , xferRead_(nullptr)
    , xferWrite_(nullptr)
    , pro_device_(nullptr)
    , pro_ena_(false)
    , freeMem_(0)
    , vgpusAccess_("Virtual GPU List Ops Lock", true)
    , hsa_exclusive_gpu_access_(false)
    , numOfVgpus_(0) {
  group_segment_.handle = 0;
  system_segment_.handle = 0;
  system_coarse_segment_.handle = 0;
  gpuvm_segment_.handle = 0;
  gpu_fine_grained_segment_.handle = 0;
}

Device::~Device() {
#ifdef WITH_AMDGPU_PRO
  delete pro_device_;
#endif

  // Release cached map targets
  for (uint i = 0; mapCache_ != nullptr && i < mapCache_->size(); ++i) {
    if ((*mapCache_)[i] != nullptr) {
      (*mapCache_)[i]->release();
    }
  }
  delete mapCache_;
  delete mapCacheOps_;

  if (nullptr != p2p_stage_) {
    p2p_stage_->release();
    p2p_stage_ = nullptr;
  }
  if (nullptr != mg_sync_) {
    amd::SvmBuffer::free(GlbCtx(), mg_sync_);
    mg_sync_ = nullptr;
  }
  if (glb_ctx_ != nullptr) {
      glb_ctx_->release();
      glb_ctx_ = nullptr;
  }

  // Destroy temporary buffers for read/write
  delete xferRead_;
  delete xferWrite_;

  // Destroy transfer queue
  if (xferQueue_ && xferQueue_->terminate()) {
    delete xferQueue_;
    xferQueue_ = nullptr;
  }

  if (blitProgram_) {
    delete blitProgram_;
    blitProgram_ = nullptr;
  }

  if (context_ != nullptr) {
    context_->release();
  }

  if (info_.extensions_) {
    delete[] info_.extensions_;
    info_.extensions_ = nullptr;
  }

  if (settings_) {
    delete settings_;
    settings_ = nullptr;
  }
}
bool NullDevice::initCompiler(bool isOffline) {
#if defined(WITH_COMPILER_LIB)
  // Initialize the compiler handle if has already not been initialized
  // This is destroyed in Device::teardown
  acl_error error;
  if (!compilerHandle_) {
    aclCompilerOptions opts = {
      sizeof(aclCompilerOptions_0_8), "libamdoclcl64.so",
      NULL, NULL, NULL, NULL, NULL, NULL
    };
    compilerHandle_ = aclCompilerInit(&opts, &error);
    if (!GPU_ENABLE_LC && error != ACL_SUCCESS) {
      LogError("Error initializing the compiler handle");
      return false;
    }
  }
#endif // defined(WITH_COMPILER_LIB)
  return true;
}

bool NullDevice::destroyCompiler() {
#if defined(WITH_COMPILER_LIB)
  if (compilerHandle_ != nullptr) {
    acl_error error = aclCompilerFini(compilerHandle_);
    if (error != ACL_SUCCESS) {
      LogError("Error closing the compiler");
      return false;
    }
  }
#endif // defined(WITH_COMPILER_LIB)
  return true;
}

void NullDevice::tearDown() { destroyCompiler(); }
bool NullDevice::init() {
  // Initialize the compiler
  if (!initCompiler(offlineDevice_)) {
    return false;
  }

  // Return without initializing offline device list
  return true;

#if defined(WITH_COMPILER_LIB)
  // If there is an HSA enabled device online then skip any offline device
  std::vector<Device*> devices;
  devices = getDevices(CL_DEVICE_TYPE_GPU, false);

  // Load the offline devices
  // Iterate through the set of available offline devices
  for (uint id = 0; id < sizeof(DeviceInfo) / sizeof(AMDDeviceInfo); id++) {
    bool isOnline = false;
    // Check if the particular device is online
    for (unsigned int i = 0; i < devices.size(); i++) {
      if (static_cast<NullDevice*>(devices[i])->deviceInfo_.hsaDeviceId_ ==
          DeviceInfo[id].hsaDeviceId_) {
        isOnline = true;
      }
    }
    if (isOnline) {
      continue;
    }
    NullDevice* nullDevice = new NullDevice();
    if (!nullDevice->create(DeviceInfo[id])) {
      LogError("Error creating new instance of Device.");
      delete nullDevice;
      return false;
    }
    nullDevice->registerDevice();
  }
#endif  // defined(WITH_COMPILER_LIB)
  return true;
}

NullDevice::~NullDevice() {
  if (info_.extensions_) {
    delete[] info_.extensions_;
    info_.extensions_ = nullptr;
  }

  if (settings_) {
    delete settings_;
    settings_ = nullptr;
  }
}

hsa_status_t Device::iterateAgentCallback(hsa_agent_t agent, void* data) {
  hsa_device_type_t dev_type = HSA_DEVICE_TYPE_CPU;

  hsa_status_t stat = hsa_agent_get_info(agent, HSA_AGENT_INFO_DEVICE, &dev_type);

  if (stat != HSA_STATUS_SUCCESS) {
    return stat;
  }

  if (dev_type == HSA_DEVICE_TYPE_CPU) {
    Device::cpu_agent_ = agent;
  } else if (dev_type == HSA_DEVICE_TYPE_GPU) {
    gpu_agents_.push_back(agent);
  }

  return HSA_STATUS_SUCCESS;
}

hsa_ven_amd_loader_1_00_pfn_t Device::amd_loader_ext_table = {nullptr};

hsa_status_t Device::loaderQueryHostAddress(const void* device, const void** host) {
  return amd_loader_ext_table.hsa_ven_amd_loader_query_host_address
      ? amd_loader_ext_table.hsa_ven_amd_loader_query_host_address(device, host)
      : HSA_STATUS_ERROR;
}

Device::XferBuffers::~XferBuffers() {
  // Destroy temporary buffer for reads
  for (const auto& buf : freeBuffers_) {
    delete buf;
  }
  freeBuffers_.clear();
}

bool Device::XferBuffers::create() {
  Memory* xferBuf = nullptr;
  bool result = false;

  // Create a buffer object
  xferBuf = new Buffer(dev(), bufSize_);

  // Try to allocate memory for the transfer buffer
  if ((nullptr == xferBuf) || !xferBuf->create()) {
    delete xferBuf;
    xferBuf = nullptr;
    LogError("Couldn't allocate a transfer buffer!");
  } else {
    result = true;
    freeBuffers_.push_back(xferBuf);
  }

  return result;
}

Memory& Device::XferBuffers::acquire() {
  Memory* xferBuf = nullptr;
  size_t listSize;

  // Lock the operations with the staged buffer list
  amd::ScopedLock l(lock_);
  listSize = freeBuffers_.size();

  // If the list is empty, then attempt to allocate a staged buffer
  if (listSize == 0) {
    // Allocate memory
    xferBuf = new Buffer(dev(), bufSize_);

    // Allocate memory for the transfer buffer
    if ((nullptr == xferBuf) || !xferBuf->create()) {
      delete xferBuf;
      xferBuf = nullptr;
      LogError("Couldn't allocate a transfer buffer!");
    } else {
      ++acquiredCnt_;
    }
  }

  if (xferBuf == nullptr) {
    xferBuf = *(freeBuffers_.begin());
    freeBuffers_.erase(freeBuffers_.begin());
    ++acquiredCnt_;
  }

  return *xferBuf;
}

void Device::XferBuffers::release(VirtualGPU& gpu, Memory& buffer) {
  // Make sure buffer isn't busy on the current VirtualGPU, because
  // the next aquire can come from different queue
  //    buffer.wait(gpu);
  // Lock the operations with the staged buffer list
  amd::ScopedLock l(lock_);
  freeBuffers_.push_back(&buffer);
  --acquiredCnt_;
}

bool Device::init() {
  ClPrint(amd::LOG_INFO, amd::LOG_INIT, "Initializing HSA stack.");

  // Initialize the compiler
  if (!initCompiler(offlineDevice_)) {
    return false;
  }

  if (HSA_STATUS_SUCCESS != hsa_init()) {
    LogError("hsa_init failed.");
    return false;
  }

  hsa_system_get_major_extension_table(HSA_EXTENSION_AMD_LOADER, 1, sizeof(amd_loader_ext_table),
                                       &amd_loader_ext_table);

  if (HSA_STATUS_SUCCESS != hsa_iterate_agents(iterateAgentCallback, nullptr)) {
    return false;
  }

  std::unordered_map<int, bool> selectedDevices;
  bool useDeviceList = false;

  std::string ordinals = amd::IS_HIP ? ((HIP_VISIBLE_DEVICES[0] != '\0') ?
                         HIP_VISIBLE_DEVICES : CUDA_VISIBLE_DEVICES)
                         : GPU_DEVICE_ORDINAL;
  if (ordinals[0] != '\0') {
    useDeviceList = true;

    size_t end, pos = 0;
    do {
      bool deviceIdValid = true;
      end = ordinals.find_first_of(',', pos);
      int index = atoi(ordinals.substr(pos, end - pos).c_str());
      if (index < 0 || static_cast<size_t>(index) >= gpu_agents_.size()) {
        deviceIdValid = false;
      }

      if (!deviceIdValid) {
        // Exit the loop as anything to the right of invalid deviceId
        // has to be discarded
        break;
      }

      selectedDevices[index] = deviceIdValid;
      pos = end + 1;
    } while (end != std::string::npos);
  }

  size_t ordinal = 0;
  for (auto agent : gpu_agents_) {
    std::unique_ptr<Device> roc_device(new Device(agent));

    if (!roc_device) {
      LogError("Error creating new instance of Device on then heap.");
      return false;
    }

    uint32_t pci_id;
    HsaDeviceId deviceId = getHsaDeviceId(agent, pci_id);
    if (deviceId == HSA_INVALID_DEVICE_ID) {
      LogPrintfError("Invalid HSA device %x", pci_id);
      continue;
    }
    // Find device id in the table
    uint id = HSA_INVALID_DEVICE_ID;
    for (uint i = 0; i < sizeof(DeviceInfo) / sizeof(AMDDeviceInfo); ++i) {
      if (DeviceInfo[i].hsaDeviceId_ == deviceId) {
        id = i;
        break;
      }
    }
    // If the AmdDeviceInfo for the HsaDevice Id could not be found return false
    if (id == HSA_INVALID_DEVICE_ID) {
      ClPrint(amd::LOG_WARNING, amd::LOG_INIT, "Could not find a DeviceInfo entry for %d", deviceId);
      continue;
    }
    roc_device->deviceInfo_ = DeviceInfo[id];
    roc_device->deviceInfo_.pciDeviceId_ = pci_id;

    // Query the agent's ISA name to fill deviceInfo.gfxipVersion_. We can't
    // have a static mapping as some marketing names cover multiple gfxip.
    hsa_isa_t isa = {0};
    if (hsa_agent_get_info(agent, HSA_AGENT_INFO_ISA, &isa) != HSA_STATUS_SUCCESS) {
      continue;
    }

    uint32_t isaNameLength = 0;
    if (hsa_isa_get_info_alt(isa, HSA_ISA_INFO_NAME_LENGTH, &isaNameLength) != HSA_STATUS_SUCCESS) {
      continue;
    }

    char* isaName = (char*)alloca((size_t)isaNameLength + 1);
    if (hsa_isa_get_info_alt(isa, HSA_ISA_INFO_NAME, isaName) != HSA_STATUS_SUCCESS) {
      continue;
    }
    isaName[isaNameLength] = '\0';

    std::string str(isaName);

    unsigned gfxipVersionNum = (unsigned)-1;
    if (str.find("amdgcn-") == 0) {
      // New way.
      std::vector<std::string> tokens;
      size_t end, pos = 0;
      do {
        end = str.find_first_of('-', pos);
        tokens.push_back(str.substr(pos, end - pos));
        pos = end + 1;
      } while (end != std::string::npos);

      if (tokens.size() != 5 && tokens.size() != 6) {
        LogError("Not an amdgcn name");
        continue;
      }

      if (tokens[4].find("gfx") != 0) {
        LogError("Invalid ISA string");
        continue;
      }

      std::string gfxipVersionStr = tokens[4].substr(tokens[4].find("gfx") + 3);
      gfxipVersionNum = std::atoi(gfxipVersionStr.c_str());
    } else {
      // FIXME(kzhuravl): Old way. Remove.
      std::vector<std::string> tokens;
      size_t end, pos = 0;
      do {
        end = str.find_first_of(':', pos);
        tokens.push_back(str.substr(pos, end - pos));
        pos = end + 1;
      } while (end != std::string::npos);

      if (tokens.size() != 5 || tokens[0] != "AMD" || tokens[1] != "AMDGPU") {
        LogError("Not an AMD:AMDGPU ISA name");
        continue;
      }

      uint major = atoi(tokens[2].c_str());
      uint minor = atoi(tokens[3].c_str());
      uint stepping = atoi(tokens[4].c_str());
      if (minor >= 10 && stepping >= 10) {
        LogError("Invalid ISA string");
        continue;
      }
      gfxipVersionNum = major * 100 + minor * 10 + stepping;
    }
    assert(gfxipVersionNum != (unsigned)-1);

    roc_device->deviceInfo_.gfxipVersion_ = gfxipVersionNum;

    // TODO: set sramEccEnabled flag based on target string suffix
    //       when ROCr resumes reporting sram-ecc support
    bool sramEccEnabled = (gfxipVersionNum == 906 || gfxipVersionNum == 908) ? true : false;
    if (!roc_device->create(sramEccEnabled)) {
      LogError("Error creating new instance of Device.");
      continue;
    }

    // Setup System Memory to be Non-Coherent per user
    // request via environment variable. By default the
    // System Memory is setup to be Coherent
    if (roc_device->settings().enableNCMode_) {
      hsa_status_t err = hsa_amd_coherency_set_type(agent, HSA_AMD_COHERENCY_TYPE_NONCOHERENT);
      if (err != HSA_STATUS_SUCCESS) {
        LogError("Unable to set NC memory policy!");
        continue;
      }
    }

    if (!useDeviceList || selectedDevices[ordinal++]) {
      roc_device.release()->registerDevice();
    }
  }

  if (0 != Device::numDevices(CL_DEVICE_TYPE_GPU, false)) {
    // Loop through all available devices
    for (auto device1: Device::devices()) {
      // Find all agents that can have access to the current device
      for (auto agent: static_cast<Device*>(device1)->p2pAgents()) {
        // Find cl_device_id associated with the current agent
        for (auto device2: Device::devices()) {
          if (agent.handle == static_cast<Device*>(device2)->getBackendDevice().handle) {
            // Device2 can have access to device1
            device2->p2pDevices_.push_back(as_cl(device1));
            device1->p2p_access_devices_.push_back(device2);
          }
        }
      }
    }
  }

  return true;
}

extern const char* SchedulerSourceCode;
extern const char* GwsInitSourceCode;

void Device::tearDown() {
  NullDevice::tearDown();
  hsa_shut_down();
}

bool Device::create(bool sramEccEnabled) {
  if (HSA_STATUS_SUCCESS !=
      hsa_agent_get_info(_bkendDevice, HSA_AGENT_INFO_PROFILE, &agent_profile_)) {
    return false;
  }

  // Create HSA settings
  settings_ = new Settings();
  roc::Settings* hsaSettings = static_cast<roc::Settings*>(settings_);
  if ((hsaSettings == nullptr) ||
      !hsaSettings->create((agent_profile_ == HSA_PROFILE_FULL), deviceInfo_.gfxipVersion_)) {
    return false;
  }

  if (!ValidateComgr()) {
    LogError("Code object manager initialization failed!");
    return false;
  }

  if (!amd::Device::create()) {
    return false;
  }

  uint32_t hsa_bdf_id = 0;
  if (HSA_STATUS_SUCCESS !=
      hsa_agent_get_info(_bkendDevice, (hsa_agent_info_t)HSA_AMD_AGENT_INFO_BDFID, &hsa_bdf_id)) {
    return false;
  }

  info_.deviceTopology_.pcie.type = CL_DEVICE_TOPOLOGY_TYPE_PCIE_AMD;
  info_.deviceTopology_.pcie.bus = (hsa_bdf_id & (0xFF << 8)) >> 8;
  info_.deviceTopology_.pcie.device = (hsa_bdf_id & (0x1F << 3)) >> 3;
  info_.deviceTopology_.pcie.function = (hsa_bdf_id & 0x07);
  info_.sramEccEnabled_ = sramEccEnabled;

#ifdef WITH_AMDGPU_PRO
  // Create amdgpu-pro device interface for SSG support
  pro_device_ = IProDevice::Init(
      info_.deviceTopology_.pcie.bus,
      info_.deviceTopology_.pcie.device,
      info_.deviceTopology_.pcie.function);
  if (pro_device_ != nullptr) {
    pro_ena_ = true;
    settings_->enableExtension(ClAMDLiquidFlash);
    pro_device_->GetAsicIdAndRevisionId(&info_.pcieDeviceId_, &info_.pcieRevisionId_);
  }
#endif

  if (populateOCLDeviceConstants() == false) {
    return false;
  }

  const char* scheduler = nullptr;

#if defined(WITH_LIGHTNING_COMPILER) || defined(USE_COMGR_LIBRARY)
  std::string sch = SchedulerSourceCode;
  if (settings().useLightning_) {
    if (info().cooperativeGroups_) {
      sch.append(GwsInitSourceCode);
    }
    scheduler = sch.c_str();
  }
#ifndef USE_COMGR_LIBRARY
  //  create compilation object with cache support
  int gfxipMajor = deviceInfo_.gfxipVersion_ / 100;
  int gfxipMinor = deviceInfo_.gfxipVersion_ / 10 % 10;
  int gfxipStepping = deviceInfo_.gfxipVersion_ % 10;

  // Use compute capability as target (AMD:AMDGPU:major:minor:stepping)
  // with dash as delimiter to be compatible with Windows directory name
  std::ostringstream cacheTarget;
  cacheTarget << "AMD-AMDGPU-" << gfxipMajor << "-" << gfxipMinor << "-" << gfxipStepping;
  if (settings().enableXNACK_) {
    cacheTarget << "+xnack";
  }
  if (info_.sramEccEnabled_) {
    cacheTarget << "+sram-ecc";
  }

  amd::CacheCompilation* compObj = new amd::CacheCompilation(
      cacheTarget.str(), "_rocm", OCL_CODE_CACHE_ENABLE, OCL_CODE_CACHE_RESET);
  if (!compObj) {
    LogError("Unable to create cache compilation object!");
    return false;
  }

  cacheCompilation_.reset(compObj);
#endif  // USE_COMGR_LIBRARY
#endif

  amd::Context::Info info = {0};
  std::vector<amd::Device*> devices;
  devices.push_back(this);

  // Create a dummy context
  context_ = new amd::Context(devices, info);
  if (context_ == nullptr) {
    return false;
  }

  blitProgram_ = new BlitProgram(context_);
  // Create blit programs
  if (blitProgram_ == nullptr || !blitProgram_->create(this, scheduler)) {
    delete blitProgram_;
    blitProgram_ = nullptr;
    LogError("Couldn't create blit kernels!");
    return false;
  }

  mapCacheOps_ = new amd::Monitor("Map Cache Lock", true);
  if (nullptr == mapCacheOps_) {
    return false;
  }

  mapCache_ = new std::vector<amd::Memory*>();
  if (mapCache_ == nullptr) {
    return false;
  }
  // Use just 1 entry by default for the map cache
  mapCache_->push_back(nullptr);

  if ((glb_ctx_ == nullptr) && (gpu_agents_.size() >= 1) &&
      // Allow creation for the last device in the list.
      (gpu_agents_[gpu_agents_.size() - 1].handle == _bkendDevice.handle)) {
    std::vector<amd::Device*> devices;
    uint32_t numDevices = amd::Device::numDevices(CL_DEVICE_TYPE_GPU, false);
    // Add all PAL devices
    for (uint32_t i = 0; i < numDevices; ++i) {
      devices.push_back(amd::Device::devices()[i]);
    }
    // Add current
    devices.push_back(this);
    // Create a dummy context
    glb_ctx_ = new amd::Context(devices, info);
    if (glb_ctx_ == nullptr) {
      return false;
    }

    if ((p2p_agents_.size() == 0) && (devices.size() > 1)) {
      amd::Buffer* buf = new (GlbCtx()) amd::Buffer(GlbCtx(), CL_MEM_ALLOC_HOST_PTR, kP2PStagingSize);
      if ((buf != nullptr) && buf->create()) {
        p2p_stage_ = buf;
      }
      else {
        delete buf;
        return false;
      }
    }
    // Check if sync buffer wasn't allocated yet
    if (amd::IS_HIP && mg_sync_ == nullptr) {
      mg_sync_ = reinterpret_cast<address>(amd::SvmBuffer::malloc(
          GlbCtx(), (CL_MEM_SVM_FINE_GRAIN_BUFFER | CL_MEM_SVM_ATOMICS),
          kMGInfoSizePerDevice * GlbCtx().devices().size(), kMGInfoSizePerDevice));
      if (mg_sync_ == nullptr) {
        return false;
      }
    }
  }

  if (settings().stagedXferSize_ != 0) {
    // Initialize staged write buffers
    if (settings().stagedXferWrite_) {
      xferWrite_ = new XferBuffers(*this, amd::alignUp(settings().stagedXferSize_, 4 * Ki));
      if ((xferWrite_ == nullptr) || !xferWrite_->create()) {
        LogError("Couldn't allocate transfer buffer objects for read");
        return false;
      }
    }

    // Initialize staged read buffers
    if (settings().stagedXferRead_) {
      xferRead_ = new XferBuffers(*this, amd::alignUp(settings().stagedXferSize_, 4 * Ki));
      if ((xferRead_ == nullptr) || !xferRead_->create()) {
        LogError("Couldn't allocate transfer buffer objects for write");
        return false;
      }
    }
  }

  xferQueue();

  return true;
}

device::Program* NullDevice::createProgram(amd::Program& owner, amd::option::Options* options) {
  device::Program* program;
  if (settings().useLightning_) {
    program = new LightningProgram(*this, owner);
  } else {
    program = new HSAILProgram(*this, owner);
  }

  if (program == nullptr) {
    LogError("Memory allocation has failed!");
  }

  return program;
}

bool Device::AcquireExclusiveGpuAccess() {
  // Lock the virtual GPU list
  vgpusAccess().lock();

  // Find all available virtual GPUs and lock them
  // from the execution of commands
  for (uint idx = 0; idx < vgpus().size(); ++idx) {
    vgpus()[idx]->execution().lock();
    // Make sure a wait is done
    vgpus()[idx]->releaseGpuMemoryFence();
  }
  if (!hsa_exclusive_gpu_access_) {
    // @todo call rocr
    hsa_exclusive_gpu_access_ = true;
  }
  return true;
}

void Device::ReleaseExclusiveGpuAccess(VirtualGPU& vgpu) const {
  // Make sure the operation is done
  vgpu.releaseGpuMemoryFence();

  // Find all available virtual GPUs and unlock them
  // for the execution of commands
  for (uint idx = 0; idx < vgpus().size(); ++idx) {
    vgpus()[idx]->execution().unlock();
  }

  // Unock the virtual GPU list
  vgpusAccess().unlock();
}

device::Program* Device::createProgram(amd::Program& owner, amd::option::Options* options) {
  device::Program* program;
  if (settings().useLightning_) {
    program = new LightningProgram(*this, owner);
  } else {
    program = new HSAILProgram(*this, owner);
  }

  if (program == nullptr) {
    LogError("Memory allocation has failed!");
  }

  return program;
}

hsa_status_t Device::iterateGpuMemoryPoolCallback(hsa_amd_memory_pool_t pool, void* data) {
  if (data == nullptr) {
    return HSA_STATUS_ERROR_INVALID_ARGUMENT;
  }

  hsa_region_segment_t segment_type = (hsa_region_segment_t)0;
  hsa_status_t stat =
      hsa_amd_memory_pool_get_info(pool, HSA_AMD_MEMORY_POOL_INFO_SEGMENT, &segment_type);
  if (stat != HSA_STATUS_SUCCESS) {
    return stat;
  }

  // TODO: system and device local segment
  Device* dev = reinterpret_cast<Device*>(data);
  switch (segment_type) {
    case HSA_REGION_SEGMENT_GLOBAL: {
      if (dev->settings().enableLocalMemory_) {
        uint32_t global_flag = 0;
        hsa_status_t stat =
            hsa_amd_memory_pool_get_info(pool, HSA_AMD_MEMORY_POOL_INFO_GLOBAL_FLAGS, &global_flag);
        if (stat != HSA_STATUS_SUCCESS) {
          return stat;
        }

        if ((global_flag & HSA_REGION_GLOBAL_FLAG_FINE_GRAINED) != 0) {
          dev->gpu_fine_grained_segment_ = pool;
        } else if ((global_flag & HSA_REGION_GLOBAL_FLAG_COARSE_GRAINED) != 0) {
          dev->gpuvm_segment_ = pool;
        }

        if (dev->gpuvm_segment_.handle == 0) {
          dev->gpuvm_segment_ = pool;
        }
      }
      break;
    }
    case HSA_REGION_SEGMENT_GROUP:
      dev->group_segment_ = pool;
      break;
    default:
      break;
  }

  return HSA_STATUS_SUCCESS;
}

hsa_status_t Device::iterateCpuMemoryPoolCallback(hsa_amd_memory_pool_t pool, void* data) {
  if (data == nullptr) {
    return HSA_STATUS_ERROR_INVALID_ARGUMENT;
  }

  hsa_region_segment_t segment_type = (hsa_region_segment_t)0;
  hsa_status_t stat =
      hsa_amd_memory_pool_get_info(pool, HSA_AMD_MEMORY_POOL_INFO_SEGMENT, &segment_type);
  if (stat != HSA_STATUS_SUCCESS) {
    return stat;
  }

  Device* dev = reinterpret_cast<Device*>(data);
  switch (segment_type) {
    case HSA_REGION_SEGMENT_GLOBAL: {
      uint32_t global_flag = 0;
      hsa_status_t stat =
          hsa_amd_memory_pool_get_info(pool, HSA_AMD_MEMORY_POOL_INFO_GLOBAL_FLAGS, &global_flag);
      if (stat != HSA_STATUS_SUCCESS) {
        return stat;
      }

      if ((global_flag & HSA_REGION_GLOBAL_FLAG_FINE_GRAINED) != 0) {
        dev->system_segment_ = pool;
      } else {
        dev->system_coarse_segment_ = pool;
      }
      break;
    }
    default:
      break;
  }

  return HSA_STATUS_SUCCESS;
}

bool Device::createSampler(const amd::Sampler& owner, device::Sampler** sampler) const {
  *sampler = nullptr;
  Sampler* gpuSampler = new Sampler(*this);
  if ((nullptr == gpuSampler) || !gpuSampler->create(owner)) {
    delete gpuSampler;
    return false;
  }
  *sampler = gpuSampler;
  return true;
}

void Sampler::fillSampleDescriptor(hsa_ext_sampler_descriptor_t& samplerDescriptor,
                                   const amd::Sampler& sampler) const {
  samplerDescriptor.filter_mode = sampler.filterMode() == CL_FILTER_NEAREST
      ? HSA_EXT_SAMPLER_FILTER_MODE_NEAREST
      : HSA_EXT_SAMPLER_FILTER_MODE_LINEAR;
  samplerDescriptor.coordinate_mode = sampler.normalizedCoords()
      ? HSA_EXT_SAMPLER_COORDINATE_MODE_NORMALIZED
      : HSA_EXT_SAMPLER_COORDINATE_MODE_UNNORMALIZED;
  switch (sampler.addressingMode()) {
    case CL_ADDRESS_CLAMP_TO_EDGE:
      samplerDescriptor.address_mode = HSA_EXT_SAMPLER_ADDRESSING_MODE_CLAMP_TO_EDGE;
      break;
    case CL_ADDRESS_REPEAT:
      samplerDescriptor.address_mode = HSA_EXT_SAMPLER_ADDRESSING_MODE_REPEAT;
      break;
    case CL_ADDRESS_CLAMP:
      samplerDescriptor.address_mode = HSA_EXT_SAMPLER_ADDRESSING_MODE_CLAMP_TO_BORDER;
      break;
    case CL_ADDRESS_MIRRORED_REPEAT:
      samplerDescriptor.address_mode = HSA_EXT_SAMPLER_ADDRESSING_MODE_MIRRORED_REPEAT;
      break;
    case CL_ADDRESS_NONE:
      samplerDescriptor.address_mode = HSA_EXT_SAMPLER_ADDRESSING_MODE_UNDEFINED;
      break;
    default:
      return;
  }
}

bool Sampler::create(const amd::Sampler& owner) {
  hsa_ext_sampler_descriptor_t samplerDescriptor;
  fillSampleDescriptor(samplerDescriptor, owner);

  hsa_status_t status = hsa_ext_sampler_create(dev_.getBackendDevice(), &samplerDescriptor, &hsa_sampler);

  if (HSA_STATUS_SUCCESS != status) {
    return false;
  }

  hwSrd_ = reinterpret_cast<uint64_t>(hsa_sampler.handle);
  hwState_ = reinterpret_cast<address>(hsa_sampler.handle);

  return true;
}

Sampler::~Sampler() {
  hsa_ext_sampler_destroy(dev_.getBackendDevice(), hsa_sampler);
}

bool Device::populateOCLDeviceConstants() {
  info_.available_ = true;

  roc::Settings* hsa_settings = static_cast<roc::Settings*>(settings_);

  int gfxipMajor = deviceInfo_.gfxipVersion_ / 100;
  int gfxipMinor = deviceInfo_.gfxipVersion_ / 10 % 10;
  int gfxipStepping = deviceInfo_.gfxipVersion_ % 10;

  std::ostringstream oss;
  oss << "gfx" << gfxipMajor << gfxipMinor << gfxipStepping;
  if (settings().useLightning_ && hsa_settings->enableXNACK_) {
    oss << "+xnack";
  }
  if (info_.sramEccEnabled_) {
    oss << "+sram-ecc";
  }
  ::strcpy(info_.name_, oss.str().c_str());

  char device_name[64] = {0};
  if (HSA_STATUS_SUCCESS == hsa_agent_get_info(_bkendDevice,
                                               (hsa_agent_info_t)HSA_AMD_AGENT_INFO_PRODUCT_NAME,
                                               device_name)) {
    ::strcpy(info_.boardName_, device_name);
  }

  if (HSA_STATUS_SUCCESS !=
      hsa_agent_get_info(_bkendDevice, (hsa_agent_info_t)HSA_AMD_AGENT_INFO_COMPUTE_UNIT_COUNT,
                         &info_.maxComputeUnits_)) {
    return false;
  }
  assert(info_.maxComputeUnits_ > 0);

  info_.maxComputeUnits_ = settings().enableWgpMode_
      ? info_.maxComputeUnits_ / 2
      : info_.maxComputeUnits_;

  if (HSA_STATUS_SUCCESS != hsa_agent_get_info(_bkendDevice,
                                               (hsa_agent_info_t)HSA_AMD_AGENT_INFO_CACHELINE_SIZE,
                                               &info_.globalMemCacheLineSize_)) {
    return false;
  }
  assert(info_.globalMemCacheLineSize_ > 0);

  uint32_t cachesize[4] = {0};
  if (HSA_STATUS_SUCCESS !=
      hsa_agent_get_info(_bkendDevice, HSA_AGENT_INFO_CACHE_SIZE, cachesize)) {
    return false;
  }
  assert(cachesize[0] > 0);
  info_.globalMemCacheSize_ = cachesize[0];

  info_.globalMemCacheType_ = CL_READ_WRITE_CACHE;

  info_.type_ = CL_DEVICE_TYPE_GPU;

  info_.extensions_ = getExtensionString();
  info_.nativeVectorWidthDouble_ = info_.preferredVectorWidthDouble_ =
      (settings().doublePrecision_) ? 1 : 0;

  if (HSA_STATUS_SUCCESS !=
      hsa_agent_get_info(_bkendDevice, (hsa_agent_info_t)HSA_AMD_AGENT_INFO_MAX_CLOCK_FREQUENCY,
                         &info_.maxEngineClockFrequency_)) {
    return false;
  }

  //TODO: add the assert statement for Raven
  if (deviceInfo_.gfxipVersion_ != 902) {
    assert(info_.maxEngineClockFrequency_ > 0);
  }

  if (HSA_STATUS_SUCCESS !=
      hsa_agent_get_info(_bkendDevice, (hsa_agent_info_t)HSA_AMD_AGENT_INFO_MEMORY_MAX_FREQUENCY,
          &info_.maxMemoryClockFrequency_)) {
      return false;
  }

  if (HSA_STATUS_SUCCESS !=
      hsa_amd_agent_iterate_memory_pools(cpu_agent_, Device::iterateCpuMemoryPoolCallback, this)) {
    return false;
  }

  assert(system_segment_.handle != 0);

  if (HSA_STATUS_SUCCESS != hsa_amd_agent_iterate_memory_pools(
                                _bkendDevice, Device::iterateGpuMemoryPoolCallback, this)) {
    return false;
  }

  assert(group_segment_.handle != 0);

  for (auto agent: gpu_agents_) {
    if (agent.handle != _bkendDevice.handle) {
      hsa_status_t err;
      // Can another GPU (agent) have access to the current GPU memory pool (gpuvm_segment_)?
      hsa_amd_memory_pool_access_t access;
      err = hsa_amd_agent_memory_pool_get_info(agent, gpuvm_segment_, HSA_AMD_AGENT_MEMORY_POOL_INFO_ACCESS, &access);
      if (err != HSA_STATUS_SUCCESS) {
        continue;
      }

      // Find accessible p2p agents - i.e != HSA_AMD_MEMORY_POOL_ACCESS_NEVER_ALLOWED
      if (HSA_AMD_MEMORY_POOL_ACCESS_ALLOWED_BY_DEFAULT == access ||
          HSA_AMD_MEMORY_POOL_ACCESS_DISALLOWED_BY_DEFAULT == access) {
        // Agent can have access to the current gpuvm_segment_
        p2p_agents_.push_back(agent);
      }
    }
  }

  size_t group_segment_size = 0;
  if (HSA_STATUS_SUCCESS != hsa_amd_memory_pool_get_info(group_segment_,
                                                         HSA_AMD_MEMORY_POOL_INFO_SIZE,
                                                         &group_segment_size)) {
    return false;
  }
  assert(group_segment_size > 0);

  info_.localMemSizePerCU_ = group_segment_size;
  info_.localMemSize_ = group_segment_size;

  info_.maxWorkItemDimensions_ = 3;

  if (settings().enableLocalMemory_ && gpuvm_segment_.handle != 0) {
    size_t global_segment_size = 0;
    if (HSA_STATUS_SUCCESS != hsa_amd_memory_pool_get_info(gpuvm_segment_,
                                                           HSA_AMD_MEMORY_POOL_INFO_SIZE,
                                                           &global_segment_size)) {
      return false;
    }

    assert(global_segment_size > 0);
    info_.globalMemSize_ = static_cast<cl_ulong>(global_segment_size);

    gpuvm_segment_max_alloc_ =
        cl_ulong(info_.globalMemSize_ * std::min(GPU_SINGLE_ALLOC_PERCENT, 100u) / 100u);
    assert(gpuvm_segment_max_alloc_ > 0);

    info_.maxMemAllocSize_ = static_cast<cl_ulong>(gpuvm_segment_max_alloc_);

    if (HSA_STATUS_SUCCESS !=
        hsa_amd_memory_pool_get_info(gpuvm_segment_, HSA_AMD_MEMORY_POOL_INFO_RUNTIME_ALLOC_GRANULE,
                                     &alloc_granularity_)) {
      return false;
    }

    assert(alloc_granularity_ > 0);
  } else {
    // We suppose half of physical memory can be used by GPU in APU system
    info_.globalMemSize_ =
        cl_ulong(sysconf(_SC_PAGESIZE)) * cl_ulong(sysconf(_SC_PHYS_PAGES)) / 2;
    info_.globalMemSize_ = std::max(info_.globalMemSize_, cl_ulong(1 * Gi));
    info_.maxMemAllocSize_ =
        cl_ulong(info_.globalMemSize_ * std::min(GPU_SINGLE_ALLOC_PERCENT, 100u) / 100u);

    if (HSA_STATUS_SUCCESS !=
        hsa_amd_memory_pool_get_info(
            system_segment_, HSA_AMD_MEMORY_POOL_INFO_RUNTIME_ALLOC_GRANULE, &alloc_granularity_)) {
      return false;
    }
  }

  freeMem_ = info_.globalMemSize_;

  // Make sure the max allocation size is not larger than the available
  // memory size.
  info_.maxMemAllocSize_ = std::min(info_.maxMemAllocSize_, info_.globalMemSize_);

  /*make sure we don't run anything over 8 params for now*/
  info_.maxParameterSize_ = 1024;  // [TODO]: CAL stack values: 1024*
  // constant

  uint32_t max_work_group_size = 0;
  if (HSA_STATUS_SUCCESS !=
      hsa_agent_get_info(_bkendDevice, HSA_AGENT_INFO_WORKGROUP_MAX_SIZE, &max_work_group_size)) {
    return false;
  }
  assert(max_work_group_size > 0);
  max_work_group_size =
      std::min(max_work_group_size, static_cast<uint32_t>(settings().maxWorkGroupSize_));
  info_.maxWorkGroupSize_ = max_work_group_size;

  uint16_t max_workgroup_size[3] = {0, 0, 0};
  if (HSA_STATUS_SUCCESS !=
      hsa_agent_get_info(_bkendDevice, HSA_AGENT_INFO_WORKGROUP_MAX_DIM, &max_workgroup_size)) {
    return false;
  }
  assert(max_workgroup_size[0] != 0 && max_workgroup_size[1] != 0 && max_workgroup_size[2] != 0);

  uint16_t max_work_item_size = static_cast<uint16_t>(max_work_group_size);
  info_.maxWorkItemSizes_[0] = std::min(max_workgroup_size[0], max_work_item_size);
  info_.maxWorkItemSizes_[1] = std::min(max_workgroup_size[1], max_work_item_size);
  info_.maxWorkItemSizes_[2] = std::min(max_workgroup_size[2], max_work_item_size);
  info_.preferredWorkGroupSize_ = settings().preferredWorkGroupSize_;

  info_.nativeVectorWidthChar_ = info_.preferredVectorWidthChar_ = 4;
  info_.nativeVectorWidthShort_ = info_.preferredVectorWidthShort_ = 2;
  info_.nativeVectorWidthInt_ = info_.preferredVectorWidthInt_ = 1;
  info_.nativeVectorWidthLong_ = info_.preferredVectorWidthLong_ = 1;
  info_.nativeVectorWidthFloat_ = info_.preferredVectorWidthFloat_ = 1;

  if (agent_profile_ == HSA_PROFILE_FULL) {  // full-profile = participating in coherent memory,
                                             // base-profile = NUMA based non-coherent memory
    info_.hostUnifiedMemory_ = CL_TRUE;
  }
  info_.memBaseAddrAlign_ =
      8 * (flagIsDefault(MEMOBJ_BASE_ADDR_ALIGN) ? sizeof(cl_long16) : MEMOBJ_BASE_ADDR_ALIGN);
  info_.minDataTypeAlignSize_ = sizeof(cl_long16);

  info_.maxConstantArgs_ = 8;
  info_.preferredConstantBufferSize_ = 16 * Ki;
  info_.maxConstantBufferSize_ = info_.maxMemAllocSize_;
  info_.localMemType_ = CL_LOCAL;
  info_.errorCorrectionSupport_ = false;
  info_.profilingTimerResolution_ = 1;
  info_.littleEndian_ = true;
  info_.compilerAvailable_ = true;
  info_.executionCapabilities_ = CL_EXEC_KERNEL;
  info_.queueProperties_ = CL_QUEUE_PROFILING_ENABLE;
  info_.platform_ = AMD_PLATFORM;
  info_.profile_ = "FULL_PROFILE";
  strcpy(info_.vendor_, "Advanced Micro Devices, Inc.");

  info_.addressBits_ = LP64_SWITCH(32, 64);
  info_.maxSamplers_ = 16;
  info_.bufferFromImageSupport_ = CL_FALSE;
  info_.oclcVersion_ = "OpenCL C " OPENCL_C_VERSION_STR " ";
  info_.spirVersions_ = "";

  uint16_t major, minor;
  if (hsa_agent_get_info(_bkendDevice, HSA_AGENT_INFO_VERSION_MAJOR, &major) !=
          HSA_STATUS_SUCCESS ||
      hsa_agent_get_info(_bkendDevice, HSA_AGENT_INFO_VERSION_MINOR, &minor) !=
          HSA_STATUS_SUCCESS) {
    return false;
  }
  std::stringstream ss;
  ss << AMD_BUILD_STRING " (HSA" << major << "." << minor << "," << (settings().useLightning_ ? "LC" : "HSAIL");
  ss <<  ")";

  strcpy(info_.driverVersion_, ss.str().c_str());

  // Enable OpenCL 2.0 for Vega10+
  if (deviceInfo_.gfxipVersion_ >= 900) {
    info_.version_ = "OpenCL " /*OPENCL_VERSION_STR*/"2.0" " ";
  } else {
    info_.version_ = "OpenCL " /*OPENCL_VERSION_STR*/"1.2" " ";
  }

  info_.builtInKernels_ = "";
  info_.linkerAvailable_ = true;
  info_.preferredInteropUserSync_ = true;
  info_.printfBufferSize_ = PrintfDbg::WorkitemDebugSize * info().maxWorkGroupSize_;
  info_.vendorId_ = 0x1002;  // AMD's PCIe vendor id

  info_.maxGlobalVariableSize_ = static_cast<size_t>(info_.maxMemAllocSize_);
  info_.globalVariablePreferredTotalSize_ = static_cast<size_t>(info_.globalMemSize_);

  // Populate the single config setting.
  info_.singleFPConfig_ =
      CL_FP_ROUND_TO_NEAREST | CL_FP_ROUND_TO_ZERO | CL_FP_ROUND_TO_INF | CL_FP_INF_NAN | CL_FP_FMA;

  if (hsa_settings->doublePrecision_) {
    info_.doubleFPConfig_ = info_.singleFPConfig_ | CL_FP_DENORM;
    info_.singleFPConfig_ |= CL_FP_CORRECTLY_ROUNDED_DIVIDE_SQRT;
  }

  if (hsa_settings->singleFpDenorm_) {
    info_.singleFPConfig_ |= CL_FP_DENORM;
  }

  info_.preferredPlatformAtomicAlignment_ = 0;
  info_.preferredGlobalAtomicAlignment_ = 0;
  info_.preferredLocalAtomicAlignment_ = 0;

  uint8_t hsa_extensions[128];
  if (HSA_STATUS_SUCCESS !=
      hsa_agent_get_info(_bkendDevice, HSA_AGENT_INFO_EXTENSIONS, hsa_extensions)) {
    return false;
  }

  assert(HSA_EXTENSION_IMAGES < 8);
  const bool image_is_supported = ((hsa_extensions[0] & (1 << HSA_EXTENSION_IMAGES)) != 0);
  if (image_is_supported) {
    // Images
    if (HSA_STATUS_SUCCESS !=
        hsa_agent_get_info(_bkendDevice,
                           static_cast<hsa_agent_info_t>(HSA_EXT_AGENT_INFO_MAX_SAMPLER_HANDLERS),
                           &info_.maxSamplers_)) {
      return false;
    }

    if (HSA_STATUS_SUCCESS !=
        hsa_agent_get_info(_bkendDevice,
                           static_cast<hsa_agent_info_t>(HSA_EXT_AGENT_INFO_MAX_IMAGE_RD_HANDLES),
                           &info_.maxReadImageArgs_)) {
      return false;
    }

    // TODO: no attribute for write image.
    info_.maxWriteImageArgs_ = 8;

    if (HSA_STATUS_SUCCESS !=
        hsa_agent_get_info(_bkendDevice,
                           static_cast<hsa_agent_info_t>(HSA_EXT_AGENT_INFO_MAX_IMAGE_RORW_HANDLES),
                           &info_.maxReadWriteImageArgs_)) {
      return false;
    }

    uint32_t image_max_dim[3];
    if (HSA_STATUS_SUCCESS !=
        hsa_agent_get_info(_bkendDevice,
                           static_cast<hsa_agent_info_t>(HSA_EXT_AGENT_INFO_IMAGE_2D_MAX_ELEMENTS),
                           &image_max_dim)) {
      return false;
    }

    info_.image2DMaxWidth_ = image_max_dim[0];
    info_.image2DMaxHeight_ = image_max_dim[1];

    if (HSA_STATUS_SUCCESS !=
        hsa_agent_get_info(_bkendDevice,
                           static_cast<hsa_agent_info_t>(HSA_EXT_AGENT_INFO_IMAGE_3D_MAX_ELEMENTS),
                           &image_max_dim)) {
      return false;
    }

    info_.image3DMaxWidth_ = image_max_dim[0];
    info_.image3DMaxHeight_ = image_max_dim[1];
    info_.image3DMaxDepth_ = image_max_dim[2];

    uint32_t max_array_size = 0;
    if (HSA_STATUS_SUCCESS !=
        hsa_agent_get_info(_bkendDevice,
                           static_cast<hsa_agent_info_t>(HSA_EXT_AGENT_INFO_IMAGE_ARRAY_MAX_LAYERS),
                           &max_array_size)) {
      return false;
    }

    info_.imageMaxArraySize_ = max_array_size;

    if (HSA_STATUS_SUCCESS !=
        hsa_agent_get_info(_bkendDevice,
                           static_cast<hsa_agent_info_t>(HSA_EXT_AGENT_INFO_IMAGE_1DB_MAX_ELEMENTS),
                           &image_max_dim)) {
      return false;
    }
    info_.imageMaxBufferSize_ = image_max_dim[0];

    info_.imagePitchAlignment_ = 256;

    info_.imageBaseAddressAlignment_ = 256;

    info_.bufferFromImageSupport_ = CL_FALSE;

    info_.imageSupport_ = (info_.maxReadWriteImageArgs_ > 0) ? CL_TRUE : CL_FALSE;
  }

  // Enable SVM Capabilities of Hsa device. Ensure
  // user has not setup memory to be non-coherent
  info_.svmCapabilities_ = 0;
  if (hsa_settings->enableNCMode_ == false) {
    info_.svmCapabilities_ = CL_DEVICE_SVM_COARSE_GRAIN_BUFFER;
    info_.svmCapabilities_ |= CL_DEVICE_SVM_FINE_GRAIN_BUFFER;
    // Report fine-grain system only on full profile
    if (agent_profile_ == HSA_PROFILE_FULL) {
      info_.svmCapabilities_ |= CL_DEVICE_SVM_FINE_GRAIN_SYSTEM;
    }
    if (amd::IS_HIP) {
      // Report atomics capability based on GFX IP, control on Hawaii
      if (info_.hostUnifiedMemory_ || deviceInfo_.gfxipVersion_ >= 800) {
        info_.svmCapabilities_ |= CL_DEVICE_SVM_ATOMICS;
      }
    }
    else if (!settings().useLightning_) {
      // Report atomics capability based on GFX IP, control on Hawaii
      // and Vega10.
      if (info_.hostUnifiedMemory_ ||
          ((deviceInfo_.gfxipVersion_ >= 800) && (deviceInfo_.gfxipVersion_ < 900))) {
        info_.svmCapabilities_ |= CL_DEVICE_SVM_ATOMICS;
      }
    }
  }

  if (settings().checkExtension(ClAmdDeviceAttributeQuery)) {
    info_.simdPerCU_ = deviceInfo_.simdPerCU_;
    info_.simdWidth_ = deviceInfo_.simdWidth_;
    info_.simdInstructionWidth_ = deviceInfo_.simdInstructionWidth_;
    if (HSA_STATUS_SUCCESS !=
        hsa_agent_get_info(_bkendDevice, HSA_AGENT_INFO_WAVEFRONT_SIZE, &info_.wavefrontWidth_)) {
      return false;
    }
    if (HSA_STATUS_SUCCESS !=
        hsa_agent_get_info(_bkendDevice, (hsa_agent_info_t)HSA_AMD_AGENT_INFO_MEMORY_WIDTH, &info_.vramBusBitWidth_)) {
      return false;
    }

    uint32_t max_waves_per_cu;
    if (HSA_STATUS_SUCCESS !=
        hsa_agent_get_info(_bkendDevice, (hsa_agent_info_t)HSA_AMD_AGENT_INFO_MAX_WAVES_PER_CU, &max_waves_per_cu)) {
      return false;
    }

    info_.maxThreadsPerCU_ = info_.wavefrontWidth_ * max_waves_per_cu;
    uint32_t cache_sizes[4];
    /* FIXIT [skudchad] -  Seems like hardcoded in HSA backend so 0*/
    if (HSA_STATUS_SUCCESS !=
        hsa_agent_get_info(_bkendDevice, (hsa_agent_info_t)HSA_AGENT_INFO_CACHE_SIZE, cache_sizes)) {
        return false;
    }
    info_.l2CacheSize_ = cache_sizes[1];
    info_.timeStampFrequency_ = 1000000;
    info_.globalMemChannelBanks_ = 4;
    info_.globalMemChannelBankWidth_ = deviceInfo_.memChannelBankWidth_;
    info_.localMemSizePerCU_ = deviceInfo_.localMemSizePerCU_;
    info_.localMemBanks_ = deviceInfo_.localMemBanks_;
    info_.gfxipVersion_ = deviceInfo_.gfxipVersion_;
    info_.numAsyncQueues_ = kMaxAsyncQueues;
    info_.numRTQueues_ = info_.numAsyncQueues_;
    info_.numRTCUs_ = info_.maxComputeUnits_;

    //TODO: set to true once thread trace support is available
    info_.threadTraceEnable_ = false;
    info_.pcieDeviceId_ = deviceInfo_.pciDeviceId_;
    info_.cooperativeGroups_ = settings().enableCoopGroups_;
    info_.cooperativeMultiDeviceGroups_ = settings().enableCoopMultiDeviceGroups_;
  }

  info_.maxPipePacketSize_ = info_.maxMemAllocSize_;
  info_.maxPipeActiveReservations_ = 16;
  info_.maxPipeArgs_ = 16;

  info_.queueOnDeviceProperties_ =
      CL_QUEUE_OUT_OF_ORDER_EXEC_MODE_ENABLE | CL_QUEUE_PROFILING_ENABLE;
  info_.queueOnDevicePreferredSize_ = 256 * Ki;
  info_.queueOnDeviceMaxSize_ = 8 * Mi;
  info_.maxOnDeviceQueues_ = 1;
  info_.maxOnDeviceEvents_ = settings().numDeviceEvents_;

  return true;
}

device::VirtualDevice* Device::createVirtualDevice(amd::CommandQueue* queue) {
  amd::ScopedLock lock(vgpusAccess());

  bool profiling = (queue != nullptr) && queue->properties().test(CL_QUEUE_PROFILING_ENABLE);

  profiling |= (queue == nullptr) ? true : false;

  // Initialization of heap and other resources occur during the command
  // queue creation time.
  VirtualGPU* virtualDevice = new VirtualGPU(*this);

  if (!virtualDevice->create(profiling)) {
    delete virtualDevice;
    return nullptr;
  }

  return virtualDevice;
}

bool Device::globalFreeMemory(size_t* freeMemory) const {
  const uint TotalFreeMemory = 0;
  const uint LargestFreeBlock = 1;

  freeMemory[TotalFreeMemory] = freeMem_ / Ki;

  // since there is no memory heap on ROCm, the biggest free block is
  // equal to total free local memory
  freeMemory[LargestFreeBlock] = freeMemory[TotalFreeMemory];

  return true;
}

bool Device::bindExternalDevice(uint flags, void* const gfxDevice[], void* gfxContext,
                                bool validateOnly) {
#if defined(_WIN32)
  return false;
#else
  if ((flags & amd::Context::GLDeviceKhr) == 0) return false;

  MesaInterop::MESA_INTEROP_KIND kind = MesaInterop::MESA_INTEROP_NONE;
  MesaInterop::DisplayHandle display;
  MesaInterop::ContextHandle context;

  if ((flags & amd::Context::EGLDeviceKhr) != 0) {
    kind = MesaInterop::MESA_INTEROP_EGL;
    display.eglDisplay = reinterpret_cast<EGLDisplay>(gfxDevice[amd::Context::GLDeviceKhrIdx]);
    context.eglContext = reinterpret_cast<EGLContext>(gfxContext);
  } else {
    kind = MesaInterop::MESA_INTEROP_GLX;
    display.glxDisplay = reinterpret_cast<Display*>(gfxDevice[amd::Context::GLDeviceKhrIdx]);
    context.glxContext = reinterpret_cast<GLXContext>(gfxContext);
  }

  mesa_glinterop_device_info info;
  info.version = MESA_GLINTEROP_DEVICE_INFO_VERSION;
  if (!MesaInterop::Init(kind)) {
    return false;
  }

  if (!MesaInterop::GetInfo(info, kind, display, context)) {
    return false;
  }

  bool match = true;
  match &= info_.deviceTopology_.pcie.bus == info.pci_bus;
  match &= info_.deviceTopology_.pcie.device == info.pci_device;
  match &= info_.deviceTopology_.pcie.function == info.pci_function;
  match &= info_.vendorId_ == info.vendor_id;
  match &= deviceInfo_.pciDeviceId_ == info.device_id;

  return match;
#endif
}

bool Device::unbindExternalDevice(uint flags, void* const gfxDevice[], void* gfxContext,
                                  bool validateOnly) {
#if defined(_WIN32)
  return false;
#else
  if ((flags & amd::Context::GLDeviceKhr) == 0) return false;
  return true;
#endif
}

amd::Memory* Device::findMapTarget(size_t size) const {
  // Must be serialised for access
  amd::ScopedLock lk(*mapCacheOps_);

  amd::Memory* map = nullptr;
  size_t minSize = 0;
  size_t maxSize = 0;
  uint mapId = mapCache_->size();
  uint releaseId = mapCache_->size();

  // Find if the list has a map target of appropriate size
  for (uint i = 0; i < mapCache_->size(); i++) {
    if ((*mapCache_)[i] != nullptr) {
      // Requested size is smaller than the entry size
      if (size < (*mapCache_)[i]->getSize()) {
        if ((minSize == 0) || (minSize > (*mapCache_)[i]->getSize())) {
          minSize = (*mapCache_)[i]->getSize();
          mapId = i;
        }
      }
      // Requeted size matches the entry size
      else if (size == (*mapCache_)[i]->getSize()) {
        mapId = i;
        break;
      } else {
        // Find the biggest map target in the list
        if (maxSize < (*mapCache_)[i]->getSize()) {
          maxSize = (*mapCache_)[i]->getSize();
          releaseId = i;
        }
      }
    }
  }

  // Check if we found any map target
  if (mapId < mapCache_->size()) {
    map = (*mapCache_)[mapId];
    (*mapCache_)[mapId] = nullptr;
  }
  // If cache is full, then release the biggest map target
  else if (releaseId < mapCache_->size()) {
    (*mapCache_)[releaseId]->release();
    (*mapCache_)[releaseId] = nullptr;
  }

  return map;
}

bool Device::addMapTarget(amd::Memory* memory) const {
  // Must be serialised for access
  amd::ScopedLock lk(*mapCacheOps_);

  // the svm memory shouldn't be cached
  if (!memory->canBeCached()) {
    return false;
  }
  // Find if the list has a map target of appropriate size
  for (uint i = 0; i < mapCache_->size(); ++i) {
    if ((*mapCache_)[i] == nullptr) {
      (*mapCache_)[i] = memory;
      return true;
    }
  }

  // Add a new entry
  mapCache_->push_back(memory);

  return true;
}

Memory* Device::getRocMemory(amd::Memory* mem) const {
  return static_cast<roc::Memory*>(mem->getDeviceMemory(*this));
}


device::Memory* Device::createMemory(amd::Memory& owner) const {
  roc::Memory* memory = nullptr;
  if (owner.asBuffer()) {
    memory = new roc::Buffer(*this, owner);
  } else if (owner.asImage()) {
    memory = new roc::Image(*this, owner);
  } else {
    LogError("Unknown memory type");
  }

  if (memory == nullptr) {
    return nullptr;
  }

  bool result = memory->create();

  if (!result) {
    LogError("Failed creating memory");
    delete memory;
    return nullptr;
  }

  // Initialize if the memory is a pipe object
  if (owner.getType() == CL_MEM_OBJECT_PIPE) {
    // Pipe initialize in order read_idx, write_idx, end_idx. Refer clk_pipe_t structure.
    // Init with 3 DWORDS for 32bit addressing and 6 DWORDS for 64bit
    size_t pipeInit[3] = { 0, 0, owner.asPipe()->getMaxNumPackets() };
    xferMgr().writeBuffer((void *)pipeInit, *memory, amd::Coord3D(0), amd::Coord3D(sizeof(pipeInit)));
  }

  // Transfer data only if OCL context has one device.
  // Cache coherency layer will update data for multiple devices
  if (!memory->isHostMemDirectAccess() && owner.asImage() && (owner.parent() == nullptr) &&
      (owner.getMemFlags() & CL_MEM_COPY_HOST_PTR) && (owner.getContext().devices().size() == 1)) {
    // To avoid recurssive call to Device::createMemory, we perform
    // data transfer to the view of the image.
    amd::Image* imageView = owner.asImage()->createView(
        owner.getContext(), owner.asImage()->getImageFormat(), xferQueue());

    if (imageView == nullptr) {
      LogError("[OCL] Fail to allocate view of image object");
      return nullptr;
    }

    Image* devImageView = new roc::Image(static_cast<const Device&>(*this), *imageView);
    if (devImageView == nullptr) {
      LogError("[OCL] Fail to allocate device mem object for the view");
      imageView->release();
      return nullptr;
    }

    if (devImageView != nullptr && !devImageView->createView(static_cast<roc::Image&>(*memory))) {
      LogError("[OCL] Fail to create device mem object for the view");
      delete devImageView;
      imageView->release();
      return nullptr;
    }

    imageView->replaceDeviceMemory(this, devImageView);

    result = xferMgr().writeImage(owner.getHostMem(), *devImageView, amd::Coord3D(0, 0, 0),
                                  imageView->getRegion(), 0, 0, true);

    // Release host memory, since runtime copied data
    owner.setHostMem(nullptr);

    imageView->release();
  }

  // Prepin sysmem buffer for possible data synchronization between CPU and GPU
  if (!memory->isHostMemDirectAccess() &&
      (owner.getHostMem() != nullptr) &&
      (owner.getSvmPtr() == nullptr)) {
    memory->pinSystemMemory(owner.getHostMem(), owner.getSize());
  }

  if (!result) {
    delete memory;
    return nullptr;
  }

  return memory;
}

void* Device::hostAlloc(size_t size, size_t alignment, bool atomics) const {
  void* ptr = nullptr;
  const hsa_amd_memory_pool_t segment = (!atomics)
      ? (system_coarse_segment_.handle != 0) ? system_coarse_segment_ : system_segment_
      : system_segment_;
  assert(segment.handle != 0);
  hsa_status_t stat = hsa_amd_memory_pool_allocate(segment, size, 0, &ptr);
  if (stat != HSA_STATUS_SUCCESS) {
    LogError("Fail allocation host memory");
    return nullptr;
  }

  stat = hsa_amd_agents_allow_access(gpu_agents_.size(), &gpu_agents_[0], nullptr, ptr);
  if (stat != HSA_STATUS_SUCCESS) {
    LogError("Fail hsa_amd_agents_allow_access");
    return nullptr;
  }

  return ptr;
}

void Device::hostFree(void* ptr, size_t size) const { memFree(ptr, size); }

void* Device::deviceLocalAlloc(size_t size, bool atomics) const {
  const hsa_amd_memory_pool_t& pool = (atomics)? gpu_fine_grained_segment_ : gpuvm_segment_;

  if (pool.handle == 0 || gpuvm_segment_max_alloc_ == 0) {
    return nullptr;
  }

  void* ptr = nullptr;
  hsa_status_t stat = hsa_amd_memory_pool_allocate(pool, size, 0, &ptr);
  if (stat != HSA_STATUS_SUCCESS) {
    LogError("Fail allocation local memory");
    return nullptr;
  }

  if (p2pAgents().size() > 0) {
    stat = hsa_amd_agents_allow_access(p2pAgents().size(), p2pAgents().data(), nullptr, ptr);
    if (stat != HSA_STATUS_SUCCESS) {
      LogError("Allow p2p access for memory allocation");
      memFree(ptr, size);
      return nullptr;
    }
  }

  return ptr;
}

void Device::memFree(void* ptr, size_t size) const {
  hsa_status_t stat = hsa_amd_memory_pool_free(ptr);
  if (stat != HSA_STATUS_SUCCESS) {
    LogError("Fail freeing local memory");
  }
}

void Device::updateFreeMemory(size_t size, bool free) {
  if (free) {
    freeMem_ += size;
  }
  else {
    freeMem_ -= size;
  }
}

amd::Memory *Device::IpcAttach(const void* handle, size_t mem_size, unsigned int flags, void** dev_ptr) const {
  amd::Memory* amd_mem_obj = nullptr;
  hsa_status_t hsa_status = HSA_STATUS_SUCCESS;

  /* Retrieve the devPtr from the handle */
  hsa_agent_t hsa_agent = getBackendDevice();
  hsa_status
    = hsa_amd_ipc_memory_attach(reinterpret_cast<const hsa_amd_ipc_memory_t*>(handle),
                                mem_size, 1, &hsa_agent, dev_ptr);

  if (hsa_status != HSA_STATUS_SUCCESS) {
    LogError("[OCL] HSA failed to attach IPC memory");
    return nullptr;
  }

  /* Create an amd Memory object for the pointer */
  amd_mem_obj = new (context()) amd::Buffer(context(), flags, mem_size, *dev_ptr);
  if (amd_mem_obj == nullptr) {
    LogError("[OCL] failed to create a mem object!");
    return nullptr;
  }

  if (!amd_mem_obj->create(nullptr)) {
    LogError("[OCL] failed to create a svm hidden buffer!");
    amd_mem_obj->release();
    return nullptr;
  }

  return amd_mem_obj;
}

void Device::IpcDetach (amd::Memory& memory) const {
  void* dev_ptr = nullptr;
  hsa_status_t hsa_status = HSA_STATUS_SUCCESS;

  if(memory.getSvmPtr() != nullptr) {
    dev_ptr = memory.getSvmPtr();
  } else if (memory.getHostMem() != nullptr) {
    dev_ptr = memory.getHostMem();
  } else {
    ShouldNotReachHere();
  }

  /*Detach the memory from HSA */
  hsa_status = hsa_amd_ipc_memory_detach(dev_ptr);
  if (hsa_status != HSA_STATUS_SUCCESS) {
    LogError("[OCL] HSA failed to detach memory !");
    return;
  }

  memory.release();
}

void* Device::svmAlloc(amd::Context& context, size_t size, size_t alignment, cl_svm_mem_flags flags,
                       void* svmPtr) const {
  amd::Memory* mem = nullptr;

  if (nullptr == svmPtr) {
    // create a hidden buffer, which will allocated on the device later
    mem = new (context) amd::Buffer(context, flags, size, reinterpret_cast<void*>(1));
    if (mem == nullptr) {
      LogError("failed to create a svm mem object!");
      return nullptr;
    }

    if (!mem->create(nullptr)) {
      LogError("failed to create a svm hidden buffer!");
      mem->release();
      return nullptr;
    }
    // if the device supports SVM FGS, return the committed CPU address directly.
    Memory* gpuMem = getRocMemory(mem);

    // add the information to context so that we can use it later.
    amd::MemObjMap::AddMemObj(mem->getSvmPtr(), mem);
    svmPtr = mem->getSvmPtr();
  } else {
    // Find the existing amd::mem object
    mem = amd::MemObjMap::FindMemObj(svmPtr);
    if (nullptr == mem) {
      return nullptr;
    }

    svmPtr = mem->getSvmPtr();
  }

  return svmPtr;
}

void Device::svmFree(void* ptr) const {
  amd::Memory* svmMem = nullptr;
  svmMem = amd::MemObjMap::FindMemObj(ptr);
  if (nullptr != svmMem) {
    svmMem->release();
    amd::MemObjMap::RemoveMemObj(ptr);
  }
}

VirtualGPU* Device::xferQueue() const {
  if (!xferQueue_) {
    // Create virtual device for internal memory transfer
    Device* thisDevice = const_cast<Device*>(this);
    thisDevice->xferQueue_ = reinterpret_cast<VirtualGPU*>(thisDevice->createVirtualDevice());
    if (!xferQueue_) {
      LogError("Couldn't create the device transfer manager!");
    }
  }
  xferQueue_->enableSyncBlit();
  return xferQueue_;
}

bool Device::SetClockMode(const cl_set_device_clock_mode_input_amd setClockModeInput, cl_set_device_clock_mode_output_amd* pSetClockModeOutput) {
  bool result = true;
  return result;
}

hsa_queue_t *Device::acquireQueue(uint32_t queue_size_hint) {
  assert(queuePool_.size() <= GPU_MAX_HW_QUEUES);
<<<<<<< HEAD
  LogPrintfInfo("number of allocated hardware queues: %d, maximum: %d",
                queuePool_.size(), GPU_MAX_HW_QUEUES);
=======
  ClPrint(amd::LOG_INFO, amd::LOG_QUEUE, "number of allocated hardware queues: %d, maximum: %d",
          queuePool_.size(), GPU_MAX_HW_QUEUES);
>>>>>>> c0567561

  // If we have reached the max number of queues, reuse an existing queue,
  // choosing the one with the least number of users.
  if (queuePool_.size() == GPU_MAX_HW_QUEUES) {
    typedef decltype(queuePool_)::const_reference PoolRef;
    auto lowest = std::min_element(queuePool_.begin(), queuePool_.end(),
                                   [] (PoolRef A, PoolRef B) {
                                     return A.second.refCount < B.second.refCount;
                                   });
<<<<<<< HEAD
    LogPrintfInfo("selected queue with least refCount: %p (%d)",
=======
    ClPrint(amd::LOG_INFO, amd::LOG_QUEUE, "selected queue with least refCount: %p (%d)",
>>>>>>> c0567561
                  lowest->first, lowest->second.refCount);
    lowest->second.refCount++;
    return lowest->first;
  }

  // Else create a new queue. This also includes the initial state where there
  // is no queue.
  uint32_t queue_max_packets = 0;
  if (HSA_STATUS_SUCCESS !=
      hsa_agent_get_info(_bkendDevice, HSA_AGENT_INFO_QUEUE_MAX_SIZE, &queue_max_packets)) {
    return nullptr;
  }
  auto queue_size = (queue_max_packets < queue_size_hint) ? queue_max_packets : queue_size_hint;

  hsa_queue_t *queue;
  while (hsa_queue_create(_bkendDevice, queue_size, HSA_QUEUE_TYPE_MULTI, nullptr, nullptr,
                          std::numeric_limits<uint>::max(), std::numeric_limits<uint>::max(),
                          &queue) != HSA_STATUS_SUCCESS) {
    queue_size >>= 1;
    if (queue_size < 64) {
      return nullptr;
    }
  }
<<<<<<< HEAD
  LogPrintfInfo("created hardware queue %p with size %d",
=======
  ClPrint(amd::LOG_INFO, amd::LOG_QUEUE, "created hardware queue %p with size %d",
>>>>>>> c0567561
                queue, queue_size);
  hsa_amd_profiling_set_profiler_enabled(queue, 1);
  auto result = queuePool_.emplace(std::make_pair(queue, QueueInfo()));
  assert(result.second && "QueueInfo already exists");
  auto &qInfo = result.first->second;
  qInfo.refCount = 1;
  return queue;
<<<<<<< HEAD
}

void Device::releaseQueue(hsa_queue_t* queue) {
  auto qIter = queuePool_.find(queue);
  assert(qIter != queuePool_.end());

  auto &qInfo = qIter->second;
  assert(qInfo.refCount > 0);
  qInfo.refCount--;
  if (qInfo.refCount != 0) {
      return;
  }
  LogPrintfInfo("deleting hardware queue %p with refCount 0", queue);

  hsa_queue_destroy(queue);
  queuePool_.erase(qIter);
}

=======
}

void Device::releaseQueue(hsa_queue_t* queue) {
  auto qIter = queuePool_.find(queue);
  assert(qIter != queuePool_.end());

  auto &qInfo = qIter->second;
  assert(qInfo.refCount > 0);
  qInfo.refCount--;
  if (qInfo.refCount != 0) {
      return;
  }
  ClPrint(amd::LOG_INFO, amd::LOG_QUEUE, "deleting hardware queue %p with refCount 0", queue);

  if (qInfo.hostcallBuffer_) {
    ClPrint(amd::LOG_INFO, amd::LOG_QUEUE, "deleting hostcall buffer %p for hardware queue %p",
            qInfo.hostcallBuffer_, queue);
    disableHostcalls(qInfo.hostcallBuffer_, queue);
    context().svmFree(qInfo.hostcallBuffer_);
  }

  ClPrint(amd::LOG_INFO, amd::LOG_QUEUE, "deleting hardware queue %p with refCount 0", queue);
  hsa_queue_destroy(queue);
  queuePool_.erase(qIter);
}

void* Device::getOrCreateHostcallBuffer(hsa_queue_t* queue) {
  auto qIter = queuePool_.find(queue);
  assert(qIter != queuePool_.end());

  auto& qInfo = qIter->second;
  if (qInfo.hostcallBuffer_) {
    return qInfo.hostcallBuffer_;
  }

  // The number of packets required in each buffer is at least equal to the
  // maximum number of waves supported by the device.
  auto wavesPerCu = info().maxThreadsPerCU_ / info().wavefrontWidth_;
  auto numPackets = info().maxComputeUnits_ * wavesPerCu;

  auto size = getHostcallBufferSize(numPackets);
  auto align = getHostcallBufferAlignment();

  void* buffer = context().svmAlloc(size, align, CL_MEM_SVM_FINE_GRAIN_BUFFER | CL_MEM_SVM_ATOMICS);
  if (!buffer) {
    ClPrint(amd::LOG_ERROR, amd::LOG_QUEUE,
            "Failed to create hostcall buffer for hardware queue %p", queue);
    return nullptr;
  }
  ClPrint(amd::LOG_INFO, amd::LOG_QUEUE, "Created hostcall buffer %p for hardware queue %p", buffer,
          queue);
  qInfo.hostcallBuffer_ = buffer;
  if (!enableHostcalls(buffer, numPackets, queue)) {
    ClPrint(amd::LOG_ERROR, amd::LOG_QUEUE, "Failed to register hostcall buffer %p with listener",
            buffer);
    return nullptr;
  }
  return buffer;
}

bool Device::findLinkTypeAndHopCount(amd::Device* other_device,
                                     uint32_t* link_type, uint32_t* hop_count) {
  hsa_amd_memory_pool_link_info_t link_info;
  hsa_amd_memory_pool_t pool = (static_cast<roc::Device*>(other_device))->gpuvm_segment_;

  if (pool.handle != 0) {
    if (HSA_STATUS_SUCCESS
        != hsa_amd_agent_memory_pool_get_info(this->getBackendDevice(), pool,
                                              HSA_AMD_AGENT_MEMORY_POOL_INFO_LINK_INFO,
                                              &link_info)) {
      return false;
    }

    *link_type = link_info.link_type;
    if (link_info.numa_distance < 30) {
      *hop_count = 1;
    } else {
      *hop_count = 2;
    }
  }
  return true;
}

>>>>>>> c0567561
} // namespace roc
#endif  // WITHOUT_HSA_BACKEND<|MERGE_RESOLUTION|>--- conflicted
+++ resolved
@@ -1861,13 +1861,8 @@
 
 hsa_queue_t *Device::acquireQueue(uint32_t queue_size_hint) {
   assert(queuePool_.size() <= GPU_MAX_HW_QUEUES);
-<<<<<<< HEAD
-  LogPrintfInfo("number of allocated hardware queues: %d, maximum: %d",
-                queuePool_.size(), GPU_MAX_HW_QUEUES);
-=======
   ClPrint(amd::LOG_INFO, amd::LOG_QUEUE, "number of allocated hardware queues: %d, maximum: %d",
           queuePool_.size(), GPU_MAX_HW_QUEUES);
->>>>>>> c0567561
 
   // If we have reached the max number of queues, reuse an existing queue,
   // choosing the one with the least number of users.
@@ -1877,11 +1872,7 @@
                                    [] (PoolRef A, PoolRef B) {
                                      return A.second.refCount < B.second.refCount;
                                    });
-<<<<<<< HEAD
-    LogPrintfInfo("selected queue with least refCount: %p (%d)",
-=======
     ClPrint(amd::LOG_INFO, amd::LOG_QUEUE, "selected queue with least refCount: %p (%d)",
->>>>>>> c0567561
                   lowest->first, lowest->second.refCount);
     lowest->second.refCount++;
     return lowest->first;
@@ -1905,11 +1896,7 @@
       return nullptr;
     }
   }
-<<<<<<< HEAD
-  LogPrintfInfo("created hardware queue %p with size %d",
-=======
   ClPrint(amd::LOG_INFO, amd::LOG_QUEUE, "created hardware queue %p with size %d",
->>>>>>> c0567561
                 queue, queue_size);
   hsa_amd_profiling_set_profiler_enabled(queue, 1);
   auto result = queuePool_.emplace(std::make_pair(queue, QueueInfo()));
@@ -1917,26 +1904,6 @@
   auto &qInfo = result.first->second;
   qInfo.refCount = 1;
   return queue;
-<<<<<<< HEAD
-}
-
-void Device::releaseQueue(hsa_queue_t* queue) {
-  auto qIter = queuePool_.find(queue);
-  assert(qIter != queuePool_.end());
-
-  auto &qInfo = qIter->second;
-  assert(qInfo.refCount > 0);
-  qInfo.refCount--;
-  if (qInfo.refCount != 0) {
-      return;
-  }
-  LogPrintfInfo("deleting hardware queue %p with refCount 0", queue);
-
-  hsa_queue_destroy(queue);
-  queuePool_.erase(qIter);
-}
-
-=======
 }
 
 void Device::releaseQueue(hsa_queue_t* queue) {
@@ -2020,6 +1987,5 @@
   return true;
 }
 
->>>>>>> c0567561
 } // namespace roc
 #endif  // WITHOUT_HSA_BACKEND