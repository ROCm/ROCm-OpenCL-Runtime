--- conflicted
+++ resolved
@@ -1,8 +1,4 @@
-<<<<<<< HEAD
-/* Copyright (c) 2010-present Advanced Micro Devices, Inc.
-=======
 /* Copyright (c) 2010 - 2021 Advanced Micro Devices, Inc.
->>>>>>> bbdc87e0
 
  Permission is hereby granted, free of charge, to any person obtaining a copy
  of this software and associated documentation files (the "Software"), to deal
